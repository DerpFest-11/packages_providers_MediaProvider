/*
 * Copyright (C) 2006 The Android Open Source Project
 *
 * Licensed under the Apache License, Version 2.0 (the "License");
 * you may not use this file except in compliance with the License.
 * You may obtain a copy of the License at
 *
 *      http://www.apache.org/licenses/LICENSE-2.0
 *
 * Unless required by applicable law or agreed to in writing, software
 * distributed under the License is distributed on an "AS IS" BASIS,
 * WITHOUT WARRANTIES OR CONDITIONS OF ANY KIND, either express or implied.
 * See the License for the specific language governing permissions and
 * limitations under the License.
 */

package com.android.providers.media;

import static android.app.PendingIntent.FLAG_CANCEL_CURRENT;
import static android.app.PendingIntent.FLAG_IMMUTABLE;
import static android.app.PendingIntent.FLAG_ONE_SHOT;
import static android.content.ContentResolver.QUERY_ARG_SQL_GROUP_BY;
import static android.content.ContentResolver.QUERY_ARG_SQL_HAVING;
import static android.content.ContentResolver.QUERY_ARG_SQL_LIMIT;
import static android.content.ContentResolver.QUERY_ARG_SQL_SELECTION;
import static android.content.ContentResolver.QUERY_ARG_SQL_SELECTION_ARGS;
import static android.content.ContentResolver.QUERY_ARG_SQL_SORT_ORDER;
import static android.content.pm.PackageManager.PERMISSION_GRANTED;
import static android.provider.MediaStore.MATCH_DEFAULT;
import static android.provider.MediaStore.MATCH_EXCLUDE;
import static android.provider.MediaStore.MATCH_INCLUDE;
import static android.provider.MediaStore.MATCH_ONLY;
import static android.provider.MediaStore.QUERY_ARG_MATCH_FAVORITE;
import static android.provider.MediaStore.QUERY_ARG_MATCH_PENDING;
import static android.provider.MediaStore.QUERY_ARG_MATCH_TRASHED;
import static android.provider.MediaStore.QUERY_ARG_RELATED_URI;
import static android.provider.MediaStore.getVolumeName;
import static android.provider.MediaStore.Downloads.isDownload;

import static com.android.providers.media.LocalCallingIdentity.PERMISSION_IS_BACKUP;
import static com.android.providers.media.LocalCallingIdentity.PERMISSION_IS_LEGACY_GRANTED;
import static com.android.providers.media.LocalCallingIdentity.PERMISSION_IS_LEGACY_READ;
import static com.android.providers.media.LocalCallingIdentity.PERMISSION_IS_LEGACY_WRITE;
import static com.android.providers.media.LocalCallingIdentity.PERMISSION_IS_REDACTION_NEEDED;
import static com.android.providers.media.LocalCallingIdentity.PERMISSION_IS_SYSTEM;
import static com.android.providers.media.LocalCallingIdentity.PERMISSION_READ_AUDIO;
import static com.android.providers.media.LocalCallingIdentity.PERMISSION_READ_IMAGES;
import static com.android.providers.media.LocalCallingIdentity.PERMISSION_READ_VIDEO;
import static com.android.providers.media.LocalCallingIdentity.PERMISSION_WRITE_AUDIO;
import static com.android.providers.media.LocalCallingIdentity.PERMISSION_WRITE_IMAGES;
import static com.android.providers.media.LocalCallingIdentity.PERMISSION_WRITE_VIDEO;
import static com.android.providers.media.scan.MediaScanner.REASON_DEMAND;
import static com.android.providers.media.scan.MediaScanner.REASON_IDLE;
import static com.android.providers.media.util.FileUtils.extractDisplayName;
import static com.android.providers.media.util.FileUtils.extractFileName;

import android.app.AppOpsManager;
import android.app.AppOpsManager.OnOpActiveChangedListener;
import android.app.PendingIntent;
import android.app.RecoverableSecurityException;
import android.app.RemoteAction;
import android.content.BroadcastReceiver;
import android.content.ClipData;
import android.content.ClipDescription;
import android.content.ContentProvider;
import android.content.ContentProviderClient;
import android.content.ContentProviderOperation;
import android.content.ContentProviderResult;
import android.content.ContentResolver;
import android.content.ContentUris;
import android.content.ContentValues;
import android.content.Context;
import android.content.Intent;
import android.content.IntentFilter;
import android.content.OperationApplicationException;
import android.content.SharedPreferences;
import android.content.UriMatcher;
import android.content.pm.PackageInstaller.SessionInfo;
import android.content.pm.PackageManager;
import android.content.pm.PackageManager.NameNotFoundException;
import android.content.pm.PermissionGroupInfo;
import android.content.pm.ProviderInfo;
import android.content.res.AssetFileDescriptor;
import android.content.res.Configuration;
import android.content.res.Resources;
import android.database.AbstractCursor;
import android.database.Cursor;
import android.database.MatrixCursor;
import android.database.sqlite.SQLiteDatabase;
import android.database.sqlite.SQLiteQueryBuilder;
import android.graphics.Bitmap;
import android.graphics.BitmapFactory;
import android.graphics.drawable.Icon;
import android.icu.util.ULocale;
import android.media.ExifInterface;
import android.media.MediaFile;
import android.media.ThumbnailUtils;
import android.mtp.MtpConstants;
import android.net.Uri;
import android.os.Binder;
import android.os.Binder.ProxyTransactListener;
import android.os.Build;
import android.os.Bundle;
import android.os.CancellationSignal;
import android.os.Environment;
import android.os.IBinder;
import android.os.ParcelFileDescriptor;
import android.os.ParcelFileDescriptor.OnCloseListener;
import android.os.RedactingFileDescriptor;
import android.os.RemoteException;
import android.os.SystemClock;
import android.os.SystemProperties;
import android.os.Trace;
import android.os.UserHandle;
import android.os.UserManager;
import android.os.storage.StorageEventListener;
import android.os.storage.StorageManager;
import android.os.storage.StorageVolume;
import android.os.storage.VolumeInfo;
import android.preference.PreferenceManager;
import android.provider.BaseColumns;
import android.provider.Column;
import android.provider.DocumentsContract;
import android.provider.MediaStore;
import android.provider.MediaStore.Audio;
import android.provider.MediaStore.Audio.AudioColumns;
import android.provider.MediaStore.Audio.Playlists;
import android.provider.MediaStore.Downloads;
import android.provider.MediaStore.Files;
import android.provider.MediaStore.Files.FileColumns;
import android.provider.MediaStore.Images;
import android.provider.MediaStore.Images.ImageColumns;
import android.provider.MediaStore.Match;
import android.provider.MediaStore.MediaColumns;
import android.provider.MediaStore.Video;
import android.system.ErrnoException;
import android.system.Os;
import android.system.OsConstants;
import android.system.StructStat;
import android.text.TextUtils;
import android.text.format.DateUtils;
import android.util.ArrayMap;
import android.util.ArraySet;
import android.util.DisplayMetrics;
import android.util.Log;
import android.util.LongSparseArray;
import android.util.Size;
import android.util.SparseArray;

import androidx.annotation.GuardedBy;
import androidx.annotation.Keep;
import androidx.annotation.NonNull;
import androidx.annotation.Nullable;
import androidx.annotation.VisibleForTesting;

import com.android.providers.media.scan.MediaScanner;
import com.android.providers.media.scan.ModernMediaScanner;
import com.android.providers.media.scan.NullMediaScanner;
import com.android.providers.media.util.BackgroundThread;
import com.android.providers.media.util.CachedSupplier;
import com.android.providers.media.util.DatabaseUtils;
import com.android.providers.media.util.FileUtils;
import com.android.providers.media.util.IsoInterface;
import com.android.providers.media.util.LongArray;
import com.android.providers.media.util.Metrics;
import com.android.providers.media.util.MimeUtils;
import com.android.providers.media.util.XmpInterface;

import com.google.common.hash.Hashing;

import java.io.File;
import java.io.FileDescriptor;
import java.io.FileInputStream;
import java.io.FileNotFoundException;
import java.io.FileOutputStream;
import java.io.IOException;
import java.io.OutputStream;
import java.io.PrintWriter;
import java.lang.reflect.Field;
import java.nio.charset.StandardCharsets;
import java.util.ArrayList;
import java.util.Arrays;
import java.util.Collection;
import java.util.List;
import java.util.Locale;
import java.util.Map;
import java.util.Objects;
import java.util.Set;
import java.util.concurrent.CountDownLatch;
import java.util.concurrent.TimeUnit;
import java.util.function.Consumer;
import java.util.function.Supplier;
import java.util.regex.Matcher;
import java.util.regex.Pattern;

/**
 * Media content provider. See {@link android.provider.MediaStore} for details.
 * Separate databases are kept for each external storage card we see (using the
 * card's ID as an index).  The content visible at content://media/external/...
 * changes with the card.
 */
public class MediaProvider extends ContentProvider {
    /**
     * Regex that matches any valid path in external storage,
     * and captures the top-level directory as the first group.
     */
    static final Pattern PATTERN_TOP_LEVEL_DIR = Pattern.compile(
            "(?i)^/storage/[^/]+/[0-9]+/([^/]+)(/.*)?");
    /**
     * Regex that matches paths in all well-known package-specific directories,
     * and which captures the package name as the first group.
     */
    static final Pattern PATTERN_OWNED_PATH = Pattern.compile(
            "(?i)^/storage/[^/]+/(?:[0-9]+/)?Android/(?:data|media|obb|sandbox)/([^/]+)(/.*)?");

    /**
     * Regex that matches paths for {@link MediaColumns#RELATIVE_PATH}; it
     * captures both top-level paths and sandboxed paths.
     */
    static final Pattern PATTERN_RELATIVE_PATH = Pattern.compile(
            "(?i)^/storage/[^/]+/(?:[0-9]+/)?(Android/sandbox/([^/]+)/)?");

    /**
     * Regex that matches paths under well-known storage paths.
     */
    static final Pattern PATTERN_VOLUME_NAME = Pattern.compile(
            "(?i)^/storage/([^/]+)");

    /**
     * Regex of a selection string that matches a specific ID.
     */
    static final Pattern PATTERN_SELECTION_ID = Pattern.compile(
            "(?:image_id|video_id)\\s*=\\s*(\\d+)");

    /**
     * Property that indicates whether fuse is enabled.
     */
    private static final String PROP_FUSE = "persist.sys.fuse";

    /**
     * These directory names aren't declared in Environment as final variables, and so we need to
     * have the same values in separate final variables in order to have them considered constant
     * expressions.
     */
    private static final String DIRECTORY_MUSIC = "Music";
    private static final String DIRECTORY_PODCASTS = "Podcasts";
    private static final String DIRECTORY_RINGTONES = "Ringtones";
    private static final String DIRECTORY_ALARMS = "Alarms";
    private static final String DIRECTORY_NOTIFICATIONS = "Notifications";
    private static final String DIRECTORY_PICTURES = "Pictures";
    private static final String DIRECTORY_MOVIES = "Movies";
    private static final String DIRECTORY_DOWNLOADS = "Download";
    private static final String DIRECTORY_DCIM = "DCIM";
    private static final String DIRECTORY_DOCUMENTS = "Documents";
    private static final String DIRECTORY_AUDIOBOOKS = "Audiobooks";
    private static final String DIRECTORY_ANDROID = "Android";
    private static final String DIRECTORY_DATA = "data";
    private static final String DIRECTORY_MEDIA = "media";
    private static final String DIRECTORY_OBB = "obb";

    private static final String[] ANDROID_DIRECTORIES = new String[]{
        DIRECTORY_DATA,
        DIRECTORY_MEDIA,
        DIRECTORY_OBB,
    };

    /**
     * Set of {@link Cursor} columns that refer to raw filesystem paths.
     */
    private static final ArrayMap<String, Object> sDataColumns = new ArrayMap<>();

    {
        sDataColumns.put(MediaStore.MediaColumns.DATA, null);
        sDataColumns.put(MediaStore.Images.Thumbnails.DATA, null);
        sDataColumns.put(MediaStore.Video.Thumbnails.DATA, null);
        sDataColumns.put(MediaStore.Audio.PlaylistsColumns.DATA, null);
        sDataColumns.put(MediaStore.Audio.AlbumColumns.ALBUM_ART, null);
    }

    private static final Object sCacheLock = new Object();

    @GuardedBy("sCacheLock")
    private static final List<VolumeInfo> sCachedVolumes = new ArrayList<>();
    @GuardedBy("sCacheLock")
    private static final Set<String> sCachedExternalVolumeNames = new ArraySet<>();
    @GuardedBy("sCacheLock")
    private static final Map<String, Collection<File>> sCachedVolumeScanPaths = new ArrayMap<>();

    static {
        System.loadLibrary("fuse_jni");
    }

    private void updateVolumes() {
        synchronized (sCacheLock) {
            sCachedVolumes.clear();
            sCachedVolumes.addAll(mStorageManager.getVolumes());

            sCachedExternalVolumeNames.clear();
            sCachedExternalVolumeNames.addAll(MediaStore.getExternalVolumeNames(getContext()));

            sCachedVolumeScanPaths.clear();
            try {
                sCachedVolumeScanPaths.put(MediaStore.VOLUME_INTERNAL,
                        FileUtils.getVolumeScanPaths(getContext(), MediaStore.VOLUME_INTERNAL));
                for (String volumeName : sCachedExternalVolumeNames) {
                    sCachedVolumeScanPaths.put(volumeName,
                            FileUtils.getVolumeScanPaths(getContext(), volumeName));
                }
            } catch (FileNotFoundException e) {
                throw new IllegalStateException(e.getMessage());
            }
        }
    }

    public File getVolumePath(String volumeName) throws FileNotFoundException {
        // TODO(b/144275217): A more performant invocation is
        // MediaStore#getVolumePath(sCachedVolumes, volumeName) since we avoid a binder
        // to StorageManagerService to getVolumeList. We need to delay the mount broadcasts
        // from StorageManagerService so that sCachedVolumes is up to date in
        // onVolumeStateChanged before we to call this method, otherwise we would crash
        // when we don't find volumeName yet

        // Ugly hack to keep unit tests passing, where we don't always have a
        // Context to discover volumes with
        if (getContext() == null) {
            return Environment.getExternalStorageDirectory();
        }

        return FileUtils.getVolumePath(getContext(), volumeName);
    }

    public static Set<String> getExternalVolumeNames() {
        synchronized (sCacheLock) {
            return new ArraySet<>(sCachedExternalVolumeNames);
        }
    }

    public static Collection<File> getVolumeScanPaths(String volumeName) {
        synchronized (sCacheLock) {
            return new ArrayList<>(sCachedVolumeScanPaths.get(volumeName));
        }
    }

    private StorageManager mStorageManager;
    private AppOpsManager mAppOpsManager;
    private PackageManager mPackageManager;

    private Size mThumbSize;

    /**
     * Map from UID to cached {@link LocalCallingIdentity}. Values are only
     * maintained in this map while the UID is actively working with a
     * performance-critical component, such as camera.
     */
    @GuardedBy("mCachedCallingIdentity")
    private final SparseArray<LocalCallingIdentity> mCachedCallingIdentity = new SparseArray<>();

    private final OnOpActiveChangedListener mActiveListener = (code, uid, packageName, active) -> {
        synchronized (mCachedCallingIdentity) {
            if (active) {
                // TODO moltmann: Set correct featureId
                mCachedCallingIdentity.put(uid,
                        LocalCallingIdentity.fromExternal(getContext(), uid, packageName,
                                null));
            } else {
                mCachedCallingIdentity.remove(uid);
            }
        }
    };

    /**
     * Calling identity state about on the current thread. Populated on demand,
     * and invalidated by {@link #onCallingPackageChanged()} when each remote
     * call is finished.
     */
    private final ThreadLocal<LocalCallingIdentity> mCallingIdentity = ThreadLocal
            .withInitial(() -> {
                synchronized (mCachedCallingIdentity) {
                    final LocalCallingIdentity cached = mCachedCallingIdentity
                            .get(Binder.getCallingUid());
                    return (cached != null) ? cached
                            : LocalCallingIdentity.fromBinder(getContext(), this);
                }
            });

    /**
     * We simply propagate the UID that is being tracked by
     * {@link LocalCallingIdentity}, which means we accurately blame both
     * incoming Binder calls and FUSE calls.
     */
    private final ProxyTransactListener mTransactListener = new ProxyTransactListener() {
        @Override
        public Object onTransactStarted(IBinder binder, int transactionCode) {
            final int uid = mCallingIdentity.get().uid;
            return Binder.setCallingWorkSourceUid(uid);
        }

        @Override
        public void onTransactEnded(Object session) {
            final long token = (long) session;
            Binder.restoreCallingWorkSource(token);
        }
    };

    // In memory cache of path<->id mappings, to speed up inserts during media scan
    @GuardedBy("mDirectoryCache")
    private final ArrayMap<String, Long> mDirectoryCache = new ArrayMap<>();

    private static final String[] sDataOnlyColumn = new String[] {
        FileColumns.DATA
    };

    private static final String[] sPlaylistIdPlayOrder = new String[] {
        Playlists.Members.PLAYLIST_ID,
        Playlists.Members.PLAY_ORDER
    };

    private static final String ID_NOT_PARENT_CLAUSE =
            "_id NOT IN (SELECT parent FROM files WHERE parent IS NOT NULL)";

    private static final String CANONICAL = "canonical";

    private BroadcastReceiver mMediaReceiver = new BroadcastReceiver() {
        @Override
        public void onReceive(Context context, Intent intent) {
            final StorageVolume sv = intent.getParcelableExtra(StorageVolume.EXTRA_STORAGE_VOLUME);
            try {
                final String volumeName;
                if (sv.isPrimary()) {
                    volumeName = MediaStore.VOLUME_EXTERNAL_PRIMARY;
                } else {
                    try {
                        volumeName = MediaStore
                                .checkArgumentVolumeName(sv.getMediaStoreVolumeName());
                    } catch (IllegalArgumentException ignored) {
                        return;
                    }
                }

                switch (intent.getAction()) {
                    case Intent.ACTION_MEDIA_MOUNTED:
                        attachVolume(volumeName);
                        break;
                    case Intent.ACTION_MEDIA_UNMOUNTED:
                    case Intent.ACTION_MEDIA_EJECT:
                    case Intent.ACTION_MEDIA_REMOVED:
                    case Intent.ACTION_MEDIA_BAD_REMOVAL:
                        detachVolume(volumeName);
                        break;
                }
            } catch (Exception e) {
                Log.w(TAG, "Failed to handle broadcast " + intent, e);
            }
        }
    };

    /**
     * Apply {@link Consumer#accept} to the given {@link Uri}.
     * <p>
     * Since media items can be exposed through multiple collections or views,
     * this method expands the single item being accepted to also accept all
     * relevant views.
     */
    public void acceptWithExpansion(Consumer<Uri> consumer, Uri uri) {
        final int match = matchUri(uri, true);
        acceptWithExpansionInternal(consumer, uri, match);

        try {
            // When targeting a specific volume, we need to expand to also
            // notify the top-level view
            final String volumeName = getVolumeName(uri);
            switch (volumeName) {
                case MediaStore.VOLUME_INTERNAL:
                case MediaStore.VOLUME_EXTERNAL:
                    // Already a top-level view, no need to expand
                    break;
                default:
                    final List<String> segments = new ArrayList<>(uri.getPathSegments());
                    segments.set(0, MediaStore.VOLUME_EXTERNAL);
                    final Uri.Builder builder = uri.buildUpon().path(null);
                    for (String segment : segments) {
                        builder.appendPath(segment);
                    }
                    acceptWithExpansionInternal(consumer, builder.build(), match);
                    break;
            }
        } catch (IllegalArgumentException ignored) {
        }
    }

    private static void acceptWithExpansionInternal(Consumer<Uri> consumer, Uri uri, int match) {
        // Start by always notifying the base item
        consumer.accept(uri);

        // Some items can be exposed through multiple collections,
        // so we need to notify all possible views of those items
        switch (match) {
            case AUDIO_MEDIA_ID:
            case VIDEO_MEDIA_ID:
            case IMAGES_MEDIA_ID: {
                final String volumeName = getVolumeName(uri);
                final long id = ContentUris.parseId(uri);
                consumer.accept(Files.getContentUri(volumeName, id));
                consumer.accept(Downloads.getContentUri(volumeName, id));
                break;
            }
            case AUDIO_MEDIA:
            case VIDEO_MEDIA:
            case IMAGES_MEDIA: {
                final String volumeName = getVolumeName(uri);
                consumer.accept(Files.getContentUri(volumeName));
                consumer.accept(Downloads.getContentUri(volumeName));
                break;
            }
            case FILES_ID:
            case DOWNLOADS_ID: {
                final String volumeName = getVolumeName(uri);
                final long id = ContentUris.parseId(uri);
                consumer.accept(Audio.Media.getContentUri(volumeName, id));
                consumer.accept(Video.Media.getContentUri(volumeName, id));
                consumer.accept(Images.Media.getContentUri(volumeName, id));
                break;
            }
            case FILES:
            case DOWNLOADS: {
                final String volumeName = getVolumeName(uri);
                consumer.accept(Audio.Media.getContentUri(volumeName));
                consumer.accept(Video.Media.getContentUri(volumeName));
                consumer.accept(Images.Media.getContentUri(volumeName));
                break;
            }
        }

        // Any changing audio items mean we probably need to invalidate all
        // indexed views built from that media
        switch (match) {
            case AUDIO_MEDIA:
            case AUDIO_MEDIA_ID: {
                final String volumeName = getVolumeName(uri);
                consumer.accept(Audio.Genres.getContentUri(volumeName));
                consumer.accept(Audio.Playlists.getContentUri(volumeName));
                consumer.accept(Audio.Artists.getContentUri(volumeName));
                consumer.accept(Audio.Albums.getContentUri(volumeName));
                break;
            }
        }
    }

    private static final String[] sDefaultFolderNames = {
        Environment.DIRECTORY_MUSIC,
        Environment.DIRECTORY_PODCASTS,
        Environment.DIRECTORY_RINGTONES,
        Environment.DIRECTORY_ALARMS,
        Environment.DIRECTORY_NOTIFICATIONS,
        Environment.DIRECTORY_PICTURES,
        Environment.DIRECTORY_MOVIES,
        Environment.DIRECTORY_DOWNLOADS,
        Environment.DIRECTORY_DCIM,
    };

    /**
     * Ensure that default folders are created on mounted primary storage
     * devices. We only do this once per volume so we don't annoy the user if
     * deleted manually.
     */
    private void ensureDefaultFolders(String volumeName, DatabaseHelper helper, SQLiteDatabase db) {
        try {
            final File path = getVolumePath(volumeName);
            final StorageVolume vol = mStorageManager.getStorageVolume(path);
            final String key;
            if (vol == null || vol.isPrimary()) {
                key = "created_default_folders";
            } else {
                key = "created_default_folders_" + vol.getMediaStoreVolumeName();
            }

            final SharedPreferences prefs = PreferenceManager
                    .getDefaultSharedPreferences(getContext());
            if (prefs.getInt(key, 0) == 0) {
                for (String folderName : sDefaultFolderNames) {
                    final File folder = new File(vol.getPathFile(), folderName);
                    if (!folder.exists()) {
                        folder.mkdirs();
                        insertDirectory(db, folder.getAbsolutePath());
                    }
                }

                SharedPreferences.Editor editor = prefs.edit();
                editor.putInt(key, 1);
                editor.commit();
            }
        } catch (IOException e) {
            Log.w(TAG, "Failed to ensure default folders for " + volumeName, e);
        }
    }

    @Override
    public void attachInfo(Context context, ProviderInfo info) {
        Log.v(TAG, "Attached " + info.authority + " from " + info.applicationInfo.packageName);

        mLegacyProvider = Objects.equals(info.authority, MediaStore.AUTHORITY_LEGACY);
        mUriMatcher = new LocalUriMatcher(info.authority);

        super.attachInfo(context, info);
    }

    @Override
    public boolean onCreate() {
        final Context context = getContext();

        // Shift call statistics back to the original caller
        Binder.setProxyTransactListener(mTransactListener);

        mStorageManager = context.getSystemService(StorageManager.class);
        mAppOpsManager = context.getSystemService(AppOpsManager.class);
        mPackageManager = context.getPackageManager();

        // Reasonable thumbnail size is half of the smallest screen edge width
        final DisplayMetrics metrics = context.getResources().getDisplayMetrics();
        final int thumbSize = Math.min(metrics.widthPixels, metrics.heightPixels) / 2;
        mThumbSize = new Size(thumbSize, thumbSize);

        if (mLegacyProvider) {
            // When running in legacy mode, we're simply keeping the old
            // database intact, and so we should perform no scanning operations
            mMediaScanner = new NullMediaScanner(context);
        } else {
            mMediaScanner = new ModernMediaScanner(context);
        }

        mInternalDatabase = new DatabaseHelper(context, INTERNAL_DATABASE_NAME,
                true, false, mLegacyProvider);
        mExternalDatabase = new DatabaseHelper(context, EXTERNAL_DATABASE_NAME,
                false, false, mLegacyProvider);

        final IntentFilter filter = new IntentFilter();
        filter.setPriority(10);
        filter.addDataScheme("file");
        filter.addAction(Intent.ACTION_MEDIA_UNMOUNTED);
        filter.addAction(Intent.ACTION_MEDIA_MOUNTED);
        filter.addAction(Intent.ACTION_MEDIA_EJECT);
        filter.addAction(Intent.ACTION_MEDIA_REMOVED);
        filter.addAction(Intent.ACTION_MEDIA_BAD_REMOVAL);
        context.registerReceiver(mMediaReceiver, filter);

        // Watch for invalidation of cached volumes
        mStorageManager.registerListener(new StorageEventListener() {
            @Override
            public void onVolumeStateChanged(VolumeInfo vol, int oldState, int newState) {
                updateVolumes();
            }
        });

        updateVolumes();
        attachVolume(MediaStore.VOLUME_INTERNAL);
        for (String volumeName : getExternalVolumeNames()) {
            attachVolume(volumeName);
        }

        // Watch for performance-sensitive activity
        mAppOpsManager.startWatchingActive(new String[] {
                AppOpsManager.OPSTR_CAMERA
        }, context.getMainExecutor(), mActiveListener);

        return true;
    }

    @Override
    public void onCallingPackageChanged() {
        // Identity of the current thread has changed, so invalidate caches
        mCallingIdentity.remove();
    }

    public LocalCallingIdentity clearLocalCallingIdentity() {
        return clearLocalCallingIdentity(LocalCallingIdentity.fromSelf(getContext()));
    }

    public LocalCallingIdentity clearLocalCallingIdentity(LocalCallingIdentity replacement) {
        final LocalCallingIdentity token = mCallingIdentity.get();
        mCallingIdentity.set(replacement);
        return token;
    }

    public void restoreLocalCallingIdentity(LocalCallingIdentity token) {
        mCallingIdentity.set(token);
    }

    private boolean isPackageKnown(@NonNull String packageName) {
        final PackageManager pm = getContext().getPackageManager();

        // First, is the app actually installed?
        try {
            pm.getPackageInfo(packageName, PackageManager.MATCH_UNINSTALLED_PACKAGES);
            return true;
        } catch (NameNotFoundException ignored) {
        }

        // Second, is the app pending, probably from a backup/restore operation?
        for (SessionInfo si : pm.getPackageInstaller().getAllSessions()) {
            if (Objects.equals(packageName, si.getAppPackageName())) {
                return true;
            }
        }

        // I've never met this package in my life
        return false;
    }

    public void onIdleMaintenance(@NonNull CancellationSignal signal) {
        final long startTime = SystemClock.elapsedRealtime();

        final DatabaseHelper helper = mExternalDatabase;
        final SQLiteDatabase db = helper.getReadableDatabase();

        // Scan all volumes to resolve any staleness
        for (String volumeName : getExternalVolumeNames()) {
            // Possibly bail before digging into each volume
            signal.throwIfCanceled();

            try {
                MediaService.onScanVolume(getContext(), volumeName, REASON_IDLE);
            } catch (IOException e) {
                Log.w(TAG, e);
            }
        }

        // Delete any stale thumbnails
        final int staleThumbnails = pruneThumbnails(signal);
        Log.d(TAG, "Pruned " + staleThumbnails + " unknown thumbnails");

        // Finished orphaning any content whose package no longer exists
        final ArraySet<String> unknownPackages = new ArraySet<>();
        try (Cursor c = db.query(true, "files", new String[] { "owner_package_name" },
                null, null, null, null, null, null, signal)) {
            while (c.moveToNext()) {
                final String packageName = c.getString(0);
                if (TextUtils.isEmpty(packageName)) continue;

                if (!isPackageKnown(packageName)) {
                    unknownPackages.add(packageName);
                }
            }
        }

        for (String packageName : unknownPackages) {
            onPackageOrphaned(packageName);
        }
        final int stalePackages = unknownPackages.size();
        Log.d(TAG, "Pruned " + stalePackages + " unknown packages");

        // Delete any expired content; we're paranoid about wildly changing
        // clocks, so only delete items within the last week
        final long from = ((System.currentTimeMillis() - DateUtils.WEEK_IN_MILLIS) / 1000);
        final long to = (System.currentTimeMillis() / 1000);
        final int expiredMedia;
        try (Cursor c = db.query(true, "files", new String[] { "volume_name", "_id" },
                FileColumns.DATE_EXPIRES + " BETWEEN " + from + " AND " + to, null,
                null, null, null, null, signal)) {
            while (c.moveToNext()) {
                final String volumeName = c.getString(0);
                final long id = c.getLong(1);
                delete(Files.getContentUri(volumeName, id), null, null);
            }
            expiredMedia = c.getCount();
            Log.d(TAG, "Deleted " + expiredMedia + " expired items on " + helper.mName);
        }

        // Forget any stale volumes
        final Set<String> recentVolumeNames = MediaStore.getRecentExternalVolumeNames(getContext());
        final Set<String> knownVolumeNames = new ArraySet<>();
        try (Cursor c = db.query(true, "files", new String[] { MediaColumns.VOLUME_NAME },
                null, null, null, null, null, null, signal)) {
            while (c.moveToNext()) {
                knownVolumeNames.add(c.getString(0));
            }
        }
        final Set<String> staleVolumeNames = new ArraySet<>();
        staleVolumeNames.addAll(knownVolumeNames);
        staleVolumeNames.removeAll(recentVolumeNames);
        for (String staleVolumeName : staleVolumeNames) {
            final int num = db.delete("files", FileColumns.VOLUME_NAME + "=?",
                    new String[] { staleVolumeName });
            Log.d(TAG, "Forgot " + num + " stale items from " + staleVolumeName);
        }

        synchronized (mDirectoryCache) {
            mDirectoryCache.clear();
        }

        final long durationMillis = (SystemClock.elapsedRealtime() - startTime);
        Metrics.logIdleMaintenance(MediaStore.VOLUME_EXTERNAL, helper.getItemCount(),
                durationMillis, staleThumbnails, expiredMedia);
    }

    public void onPackageOrphaned(String packageName) {
        final DatabaseHelper helper = mExternalDatabase;
        final SQLiteDatabase db = helper.getWritableDatabase();

        final ContentValues values = new ContentValues();
        values.putNull(FileColumns.OWNER_PACKAGE_NAME);

        final int count = db.update("files", values,
                "owner_package_name=?", new String[] { packageName });
        if (count > 0) {
            Log.d(TAG, "Orphaned " + count + " items belonging to "
                    + packageName + " on " + helper.mName);
        }
    }

    public void scanDirectory(File file, int reason) {
        mMediaScanner.scanDirectory(file, reason);
    }

    public Uri scanFile(File file, int reason) {
        return mMediaScanner.scanFile(file, reason);
    }

    /**
     * Makes MediaScanner scan the given file.
     * @param file path of the file to be scanned
     * @return URI of the item corresponding to the file if it was successfully scanned and indexed,
     * null otherwise.
     *
     * Called from JNI in jni/MediaProviderWrapper.cpp
     */
    @Keep
    public Uri scanFileForFuse(String file) {
        return scanFile(new File(file), REASON_DEMAND);
    }

    private void enforceShellRestrictions() {
        final int callingAppId = UserHandle.getAppId(Binder.getCallingUid());
        if (callingAppId == android.os.Process.SHELL_UID
                && getContext().getSystemService(UserManager.class)
                        .hasUserRestriction(UserManager.DISALLOW_USB_FILE_TRANSFER)) {
            throw new SecurityException(
                    "Shell user cannot access files for user " + UserHandle.myUserId());
        }
    }

    @Override
    protected int enforceReadPermissionInner(Uri uri, String callingPkg,
            @Nullable String featureId, IBinder callerToken) throws SecurityException {
        enforceShellRestrictions();
        return super.enforceReadPermissionInner(uri, callingPkg, featureId, callerToken);
    }

    @Override
    protected int enforceWritePermissionInner(Uri uri, String callingPkg,
            @Nullable String featureId, IBinder callerToken) throws SecurityException {
        enforceShellRestrictions();
        return super.enforceWritePermissionInner(uri, callingPkg, featureId, callerToken);
    }

    @VisibleForTesting
    void computeAudioLocalizedValues(ContentValues values) {
        try {
            final String title = values.getAsString(AudioColumns.TITLE);
            final String titleRes = values.getAsString(AudioColumns.TITLE_RESOURCE_URI);

            if (!TextUtils.isEmpty(titleRes)) {
                final String localized = getLocalizedTitle(titleRes);
                if (!TextUtils.isEmpty(localized)) {
                    values.put(AudioColumns.TITLE, localized);
                }
            } else {
                final String localized = getLocalizedTitle(title);
                if (!TextUtils.isEmpty(localized)) {
                    values.put(AudioColumns.TITLE, localized);
                    values.put(AudioColumns.TITLE_RESOURCE_URI, title);
                }
            }
        } catch (Exception e) {
            Log.w(TAG, "Failed to localize title", e);
        }
    }

    @VisibleForTesting
    static void computeAudioKeyValues(ContentValues values) {
        computeAudioKeyValue(values,
                AudioColumns.TITLE, AudioColumns.TITLE_KEY, null);
        computeAudioKeyValue(values,
                AudioColumns.ALBUM, AudioColumns.ALBUM_KEY, AudioColumns.ALBUM_ID);
        computeAudioKeyValue(values,
                AudioColumns.ARTIST, AudioColumns.ARTIST_KEY, AudioColumns.ARTIST_ID);
        computeAudioKeyValue(values,
                AudioColumns.GENRE, AudioColumns.GENRE_KEY, AudioColumns.GENRE_ID);
    }

    private static void computeAudioKeyValue(@NonNull ContentValues values, @NonNull String focus,
            @Nullable String focusKey, @Nullable String focusId) {
        if (focusKey != null) values.remove(focusKey);
        if (focusId != null) values.remove(focusId);

        final String value = values.getAsString(focus);
        if (TextUtils.isEmpty(value)) return;

        final String key = Audio.keyFor(value);
        if (key == null) return;

        if (focusKey != null) {
            values.put(focusKey, key);
        }
        if (focusId != null) {
            // Many apps break if we generate negative IDs, so trim off the
            // highest bit to ensure we're always unsigned
            final long id = Hashing.farmHashFingerprint64()
                    .hashString(key, StandardCharsets.UTF_8).asLong() & ~(1 << 63);
            values.put(focusId, id);
        }
    }

    @VisibleForTesting
    static void computeDataValues(ContentValues values) {
        // Worst case we have to assume no bucket details
        values.remove(ImageColumns.BUCKET_ID);
        values.remove(ImageColumns.BUCKET_DISPLAY_NAME);
        values.remove(ImageColumns.GROUP_ID);
        values.remove(ImageColumns.VOLUME_NAME);
        values.remove(ImageColumns.RELATIVE_PATH);

        final String data = values.getAsString(MediaColumns.DATA);
        if (TextUtils.isEmpty(data)) return;

        final File file = new File(data);
        final File fileLower = new File(data.toLowerCase(Locale.ROOT));

        values.put(ImageColumns.VOLUME_NAME, extractVolumeName(data));
        values.put(ImageColumns.RELATIVE_PATH, extractRelativePath(data));
        values.put(ImageColumns.DISPLAY_NAME, extractDisplayName(data));

        // Buckets are the parent directory
        final String parent = fileLower.getParent();
        if (parent != null) {
            values.put(ImageColumns.BUCKET_ID, parent.hashCode());
            // The relative path for files in the top directory is "/"
            if (!"/".equals(values.getAsString(ImageColumns.RELATIVE_PATH))) {
                values.put(ImageColumns.BUCKET_DISPLAY_NAME, file.getParentFile().getName());
            }
        }

        // Groups are the first part of name
        final String name = fileLower.getName();
        final int firstDot = name.indexOf('.');
        if (firstDot > 0) {
            values.put(ImageColumns.GROUP_ID,
                    name.substring(0, firstDot).hashCode());
        }
    }

    @Override
    public Uri canonicalize(Uri uri) {
        final boolean allowHidden = isCallingPackageAllowedHidden();
        final int match = matchUri(uri, allowHidden);

        // Skip when we have nothing to canonicalize
        if ("1".equals(uri.getQueryParameter(CANONICAL))) {
            return uri;
        }

        try (Cursor c = queryForSingleItem(uri, null, null, null, null)) {
            switch (match) {
                case AUDIO_MEDIA_ID: {
                    final String title = getDefaultTitleFromCursor(c);
                    if (!TextUtils.isEmpty(title)) {
                        final Uri.Builder builder = uri.buildUpon();
                        builder.appendQueryParameter(AudioColumns.TITLE, title);
                        builder.appendQueryParameter(CANONICAL, "1");
                        return builder.build();
                    }
                }
                case VIDEO_MEDIA_ID:
                case IMAGES_MEDIA_ID: {
                    final String documentId = c
                            .getString(c.getColumnIndexOrThrow(MediaColumns.DOCUMENT_ID));
                    if (!TextUtils.isEmpty(documentId)) {
                        final Uri.Builder builder = uri.buildUpon();
                        builder.appendQueryParameter(MediaColumns.DOCUMENT_ID, documentId);
                        builder.appendQueryParameter(CANONICAL, "1");
                        return builder.build();
                    }
                }
            }
        } catch (FileNotFoundException e) {
            Log.w(TAG, e.getMessage());
        }
        return null;
    }

    @Override
    public Uri uncanonicalize(Uri uri) {
        final boolean allowHidden = isCallingPackageAllowedHidden();
        final int match = matchUri(uri, allowHidden);

        // Skip when we have nothing to uncanonicalize
        if (!"1".equals(uri.getQueryParameter(CANONICAL))) {
            return uri;
        }

        // Extract values and then clear to avoid recursive lookups
        final String title = uri.getQueryParameter(AudioColumns.TITLE);
        final String documentId = uri.getQueryParameter(MediaColumns.DOCUMENT_ID);
        uri = uri.buildUpon().clearQuery().build();

        switch (match) {
            case AUDIO_MEDIA_ID: {
                // First check for an exact match
                try (Cursor c = queryForSingleItem(uri, null, null, null, null)) {
                    if (Objects.equals(title, getDefaultTitleFromCursor(c))) {
                        return uri;
                    }
                } catch (FileNotFoundException e) {
                    Log.w(TAG, "Trouble resolving " + uri + "; falling back to search: " + e);
                }

                // Otherwise fallback to searching
                final Uri baseUri = ContentUris.removeId(uri);
                try (Cursor c = queryForSingleItem(baseUri,
                        new String[] { BaseColumns._ID },
                        AudioColumns.TITLE + "=?", new String[] { title }, null)) {
                    return ContentUris.withAppendedId(baseUri, c.getLong(0));
                } catch (FileNotFoundException e) {
                    Log.w(TAG, "Failed to resolve " + uri + ": " + e);
                    return null;
                }
            }
            case VIDEO_MEDIA_ID:
            case IMAGES_MEDIA_ID: {
                // First check for an exact match
                try (Cursor c = queryForSingleItem(uri, null, null, null, null)) {
                    if (Objects.equals(title, getDefaultTitleFromCursor(c))) {
                        return uri;
                    }
                } catch (FileNotFoundException e) {
                    Log.w(TAG, "Trouble resolving " + uri + "; falling back to search: " + e);
                }

                // Otherwise fallback to searching
                final Uri baseUri = ContentUris.removeId(uri);
                try (Cursor c = queryForSingleItem(baseUri,
                        new String[] { BaseColumns._ID },
                        MediaColumns.DOCUMENT_ID + "=?", new String[] { documentId }, null)) {
                    return ContentUris.withAppendedId(baseUri, c.getLong(0));
                } catch (FileNotFoundException e) {
                    Log.w(TAG, "Failed to resolve " + uri + ": " + e);
                    return null;
                }
            }
        }

        return uri;
    }

    private Uri safeUncanonicalize(Uri uri) {
        Uri newUri = uncanonicalize(uri);
        if (newUri != null) {
            return newUri;
        }
        return uri;
    }

    private ArraySet<String> getDirectories(String path, String relativePath) {
        ArraySet<String> directoryEntrySet = new ArraySet<>();

        // Get file entries with MediaColumns.RELATIVE_PATH same as one of the subdirectories of the
        // given directory. Extract directory names from the returned RELATIVE_PATH.
        // Subdirectories can have multiple files, avoid duplicates in query results by
        // grouping results by MediaColumns.RELATIVE_PATH.
        Bundle queryArgs = new Bundle();
        String[] projection = {MediaStore.MediaColumns.RELATIVE_PATH};
        String groupBy = MediaStore.MediaColumns.RELATIVE_PATH;
        String selection =  MediaStore.MediaColumns.RELATIVE_PATH +
                " REGEXP '^" + relativePath + "([^/]+/)([^/]+/)*$' and mime_type not like 'null'";
        queryArgs.putString(ContentResolver.QUERY_ARG_SQL_SELECTION, selection);
        queryArgs.putString(ContentResolver.QUERY_ARG_SQL_GROUP_BY, groupBy);

        for (String directoryName : getEntriesFromDatabase(path, queryArgs, projection)) {
            directoryEntrySet.add(directoryName.replaceAll(
                    "^" + relativePath + "([^/]+)/.*", "$1"));
        }
        return directoryEntrySet;
    }

    private ArrayList<String> getFiles(String path, String relativePath) {
        ArrayList<String> directoryEntryList = new ArrayList<>();

        // Get file names in the given directory. Get file entries from MediaProvider database
        // with MediaColumns.RELATIVE_PATH as the given path.
        Bundle queryArgs = new Bundle();
        String[] projection = {MediaStore.MediaColumns.DISPLAY_NAME};
        String selection = MediaStore.MediaColumns.RELATIVE_PATH +
                " REGEXP '^" + relativePath + "/?$' and mime_type not like 'null'";
        queryArgs.putString(ContentResolver.QUERY_ARG_SQL_SELECTION, selection);

        for (String fileName : getEntriesFromDatabase(path, queryArgs, projection)) {
            directoryEntryList.add(fileName);
        }
        return directoryEntryList;
    }

    private ArrayList<String> getEntriesFromDatabase(String path, Bundle queryArgs,
            String[] projection) {
        ArrayList<String> dbEntries = new ArrayList<>();
        final String volName = FileUtils.getVolumeName(getContext(), new File(path));
        // Get database entries which match given selection. Use projection[0] for the return
        // string.
        try (final Cursor cursor = query(MediaStore.Files.getContentUri(volName), projection,
                queryArgs, null)) {
            while(cursor.moveToNext()) {
                dbEntries.add(cursor.getString(cursor.getColumnIndex(projection[0])));
            }
        }
        return dbEntries;
    }

    private String[] getDirectoryEntriesFromDatabase(String path, String relativePath) {
        // Escape '(' & ')'to avoid regex conflicts
        relativePath = relativePath.replace("(","\\(").replace(")", "\\)");

        // Get file names in the given directory.
        ArrayList<String> directoryEntryList = getFiles(path, relativePath);
        directoryEntryList.add("");
        // Get directories with media/non-media files in the given directory.
        directoryEntryList.addAll(getDirectories(path, relativePath));
        return directoryEntryList.toArray(new String[directoryEntryList.size()]);
    }

    /**
     * Gets directory entries of a directory path from media provider database.
     *
     * @param path path of the directory
     * @param uid UID of the calling process
     * @return directory entries, a list of directory entry names in the given directory path.
     * First part of the list contains regular files, and second part contains directories. "" is
     * used to separate the first part of this list with the second. An example return string[] is
     * ["FileName1", "FileName2", ..., "", "DirectoryName1", "DirectoryName2", ...]
     * An empty list with just separator("") is returned if directory path is unknown to
     * MediaProvider or no directory entries are visible to the calling app or the given directory
     * is empty.
     * A list with ["/"] is returned if the path is not indexed by MediaProvider database and
     * directory entries should be obtained from lower file system.
     *
     * Called from JNI in jni/MediaProviderWrapper.cpp
     */
    @Keep
    public String[] getDirectoryEntriesForFuse(String path, int uid) {
        final LocalCallingIdentity token = clearLocalCallingIdentity(
                LocalCallingIdentity.fromExternal(getContext(), uid));
        try {
            //TODO(b/144990065): enforce based on target SDK

            // Get relative path for the contents of given directory.
            final String relativePath = extractRelativePathForDirectory(path);
            final String[] relativePathSegments = sanitizePath(relativePath);

            if (relativePath == null) {
                // If relativePath is null, MediaProvider has no details about the given directory.
                // Use lower file system to obtain directory entries for the given directory.
                return new String[] {"/"};
            } else if (relativePathSegments.length == 1 && DIRECTORY_ANDROID.equals(
                    relativePathSegments[0])) {
                // Directory is /storage/emulated/<userid>/Android/, Send known directories.
                ArrayList<String> directoryEntryList = new ArrayList<>();
                directoryEntryList.add("");
                for (String directoryName : ANDROID_DIRECTORIES) {
                    if ((new File(path, directoryName)).exists()) {
                        directoryEntryList.add(directoryName);
                    }
                }
                return directoryEntryList.toArray(new String[directoryEntryList.size()]);
            } else if (DIRECTORY_ANDROID.equals(relativePathSegments[0])) {
                String[] directoryEntries = getDirectoryEntriesFromDatabase(path, relativePath);

                if (directoryEntries.length > 1) {
                    // Android/media directory is indexed by media scanner. Return directory entries
                    // from database if any entries are found. If no entries found and the calling
                    // package has access to external media directory, get directrory entries from
                    // lower file system.
                    return directoryEntries;
                } else {
                    final String appSpecificDirectory = extractPathOwnerPackageName(path);
                    if (appSpecificDirectory != null ) {
                        // Directory path is an app external directory. If calling app owns the
                        // directory or has access to the directory by shared packages then
                        // directory entries will be obtained from the lower file system else an
                        // empty list is returned.
                        if (isCallingIdentitySharedPackageName(appSpecificDirectory)) {
                            return new String[] {"/"};
                        }
                        return new String[] {""};
                    } else {
                        // If the given directory is parent directory of app external directory,
                        // i.e., Android/[data|media|obb], return shared package names of calling
                        // app as a list of directories. Return only the package names for which app
                        // external directory exists.
                        ArrayList<String> directoryEntryList = new ArrayList<>();
                        directoryEntryList.add("");
                        for (String packageName : mCallingIdentity.get().getSharedPackageNames()) {
                            if ((new File(path, packageName)).exists()) {
                                directoryEntryList.add(packageName);
                            }
                        }
                        return directoryEntryList.toArray(new String[directoryEntryList.size()]);
                    }
                }
            } else {
                // For all other paths, get directory entries from media provider database.
                // Return media and non-media files/directories visible to the calling package.
                // Also, check file type restrictions on top level directories, filter filenames
                // with unsupported file types.
                return getDirectoryEntriesFromDatabase(path, relativePath);
            }
        } finally {
            restoreLocalCallingIdentity(token);
        }
    }

    @Override
    public int checkUriPermission(@NonNull Uri uri, int uid, @Intent.AccessUriMode int modeFlags) {
        final LocalCallingIdentity token = clearLocalCallingIdentity(
                LocalCallingIdentity.fromExternal(getContext(), uid));
        try {
            final boolean allowHidden = isCallingPackageAllowedHidden();
            final int table = matchUri(uri, allowHidden);

            final DatabaseHelper helper;
            final SQLiteDatabase db;
            try {
                helper = getDatabaseForUri(uri);
                db = helper.getReadableDatabase();
            } catch (VolumeNotFoundException e) {
                return PackageManager.PERMISSION_DENIED;
            }

            final int type;
            if ((modeFlags & Intent.FLAG_GRANT_WRITE_URI_PERMISSION) != 0) {
                type = TYPE_UPDATE;
            } else {
                type = TYPE_QUERY;
            }

            final SQLiteQueryBuilder qb = getQueryBuilder(type, table, uri, Bundle.EMPTY, null);
            try (Cursor c = qb.query(db,
                    new String[] { BaseColumns._ID }, null, null, null, null, null)) {
                if (c.getCount() == 1) {
                    return PackageManager.PERMISSION_GRANTED;
                }
            }
        } finally {
            restoreLocalCallingIdentity(token);
        }
        return PackageManager.PERMISSION_DENIED;
    }

    @Override
    public Cursor query(Uri uri, String[] projection, String selection, String[] selectionArgs,
            String sortOrder) {
        return query(uri, projection,
                ContentResolver.createSqlQueryBundle(selection, selectionArgs, sortOrder), null);
    }

    @Override
    public Cursor query(Uri uri, String[] projection, Bundle queryArgs, CancellationSignal signal) {
        Trace.beginSection("query");
        try {
            return queryInternal(uri, projection, queryArgs, signal);
        } catch (FallbackException e) {
            return e.translateForQuery(getCallingPackageTargetSdkVersion());
        } finally {
            Trace.endSection();
        }
    }

    private Cursor queryInternal(Uri uri, String[] projection, Bundle queryArgs,
            CancellationSignal signal) throws FallbackException {
        queryArgs = (queryArgs != null) ? queryArgs : Bundle.EMPTY;

        final ArraySet<String> honoredArgs = new ArraySet<>();
        DatabaseUtils.resolveQueryArgs(queryArgs, honoredArgs::add, this::ensureCustomCollator);

        uri = safeUncanonicalize(uri);

        final String volumeName = getVolumeName(uri);
        final int targetSdkVersion = getCallingPackageTargetSdkVersion();
        final boolean allowHidden = isCallingPackageAllowedHidden();
        final int table = matchUri(uri, allowHidden);

        //Log.v(TAG, "query: uri="+uri+", selection="+selection);
        // handle MEDIA_SCANNER before calling getDatabaseForUri()
        if (table == MEDIA_SCANNER) {
            // create a cursor to return volume currently being scanned by the media scanner
            MatrixCursor c = new MatrixCursor(new String[] {MediaStore.MEDIA_SCANNER_VOLUME});
            c.addRow(new String[] {mMediaScannerVolume});
            return c;
        }

        // Used temporarily (until we have unique media IDs) to get an identifier
        // for the current sd card, so that the music app doesn't have to use the
        // non-public getFatVolumeId method
        if (table == FS_ID) {
            MatrixCursor c = new MatrixCursor(new String[] {"fsid"});
            c.addRow(new Integer[] {mVolumeId});
            return c;
        }

        if (table == VERSION) {
            MatrixCursor c = new MatrixCursor(new String[] {"version"});
            c.addRow(new Integer[] {DatabaseHelper.getDatabaseVersion(getContext())});
            return c;
        }

        final DatabaseHelper helper = getDatabaseForUri(uri);
        final SQLiteDatabase db = helper.getReadableDatabase();

        final SQLiteQueryBuilder qb = getQueryBuilder(TYPE_QUERY, table, uri, queryArgs,
                honoredArgs::add);
        String filter = uri.getQueryParameter("filter");
        String [] keywords = null;
        if (filter != null) {
            filter = Uri.decode(filter).trim();
            if (!TextUtils.isEmpty(filter)) {
                String [] searchWords = filter.split(" ");
                keywords = new String[searchWords.length];
                for (int i = 0; i < searchWords.length; i++) {
                    String key = MediaStore.Audio.keyFor(searchWords[i]);
                    key = key.replace("\\", "\\\\");
                    key = key.replace("%", "\\%");
                    key = key.replace("_", "\\_");
                    keywords[i] = key;
                }
            }
        }

        String keywordColumn = null;
        switch (table) {
            case AUDIO_MEDIA:
            case AUDIO_GENRES_ALL_MEMBERS:
            case AUDIO_GENRES_ID_MEMBERS:
            case AUDIO_PLAYLISTS_ID_MEMBERS_ID:
            case AUDIO_PLAYLISTS_ID_MEMBERS:
                keywordColumn = MediaStore.Audio.Media.ARTIST_KEY +
                        "||" + MediaStore.Audio.Media.ALBUM_KEY +
                        "||" + MediaStore.Audio.Media.TITLE_KEY;
                break;
            case AUDIO_ARTISTS_ID_ALBUMS:
            case AUDIO_ALBUMS:
                keywordColumn = MediaStore.Audio.Media.ARTIST_KEY + "||"
                        + MediaStore.Audio.Media.ALBUM_KEY;
                break;
            case AUDIO_ARTISTS:
                keywordColumn = MediaStore.Audio.Media.ARTIST_KEY;
                break;
        }

        if (keywordColumn != null) {
            for (int i = 0; keywords != null && i < keywords.length; i++) {
                appendWhereStandalone(qb, keywordColumn + " LIKE ? ESCAPE '\\'",
                        "%" + keywords[i] + "%");
            }
        }

        if (targetSdkVersion < Build.VERSION_CODES.R) {
            // Some apps are abusing the Uri query parameters to inject LIMIT
            // clauses; gracefully lift them out.
            DatabaseUtils.recoverAbusiveLimit(uri, queryArgs);
        }

        if (targetSdkVersion < Build.VERSION_CODES.Q) {
            // Some apps are abusing the "WHERE" clause by injecting "GROUP BY"
            // clauses; gracefully lift them out.
            DatabaseUtils.recoverAbusiveSelection(queryArgs);

            // Some apps are abusing the first column to inject "DISTINCT";
            // gracefully lift them out.
            if ((projection != null) && (projection.length > 0)
                    && projection[0].startsWith("DISTINCT ")) {
                projection[0] = projection[0].substring("DISTINCT ".length());
                qb.setDistinct(true);
            }

            // Some apps are generating thumbnails with getThumbnail(), but then
            // ignoring the returned Bitmap and querying the raw table; give
            // them a row with enough information to find the original image.
            final String selection = queryArgs.getString(QUERY_ARG_SQL_SELECTION);
            if ((table == IMAGES_THUMBNAILS || table == VIDEO_THUMBNAILS)
                    && !TextUtils.isEmpty(selection)) {
                final Matcher matcher = PATTERN_SELECTION_ID.matcher(selection);
                if (matcher.matches()) {
                    final long id = Long.parseLong(matcher.group(1));

                    final Uri fullUri;
                    if (table == IMAGES_THUMBNAILS) {
                        fullUri = ContentUris.withAppendedId(
                                Images.Media.getContentUri(volumeName), id);
                    } else if (table == VIDEO_THUMBNAILS) {
                        fullUri = ContentUris.withAppendedId(
                                Video.Media.getContentUri(volumeName), id);
                    } else {
                        throw new IllegalArgumentException();
                    }

                    final MatrixCursor cursor = new MatrixCursor(projection);
                    try {
                        String data = null;
                        if (ContentResolver.DEPRECATE_DATA_COLUMNS) {
                            // Go through provider to escape sandbox
                            data = ContentResolver.translateDeprecatedDataPath(
                                    fullUri.buildUpon().appendPath("thumbnail").build());
                        } else {
                            // Go directly to thumbnail file on disk
                            data = ensureThumbnail(fullUri, signal).getAbsolutePath();
                        }
                        cursor.newRow().add(MediaColumns._ID, null)
                                .add(Images.Thumbnails.IMAGE_ID, id)
                                .add(Video.Thumbnails.VIDEO_ID, id)
                                .add(MediaColumns.DATA, data);
                    } catch (FileNotFoundException ignored) {
                        // Return empty cursor if we had thumbnail trouble
                    }
                    return cursor;
                }
            }
        }

        final String selection = queryArgs.getString(QUERY_ARG_SQL_SELECTION);
        final String[] selectionArgs = queryArgs.getStringArray(QUERY_ARG_SQL_SELECTION_ARGS);
        final String groupBy = queryArgs.getString(QUERY_ARG_SQL_GROUP_BY);
        final String having = queryArgs.getString(QUERY_ARG_SQL_HAVING);
        final String sortOrder = queryArgs.getString(QUERY_ARG_SQL_SORT_ORDER);
        final String limit = queryArgs.getString(QUERY_ARG_SQL_LIMIT);

        final Cursor c = qb.query(db, projection,
                selection, selectionArgs, groupBy, having, sortOrder, limit, signal);

        if (c != null) {
            ((AbstractCursor) c).setNotificationUris(getContext().getContentResolver(),
                    Arrays.asList(uri), UserHandle.myUserId(), false);

            final Bundle extras = new Bundle();
            extras.putStringArray(ContentResolver.EXTRA_HONORED_ARGS,
                    honoredArgs.toArray(new String[honoredArgs.size()]));
            c.setExtras(extras);
        }

        return c;
    }

    @Override
    public String getType(Uri url) {
        final int match = matchUri(url, true);
        switch (match) {
            case IMAGES_MEDIA_ID:
            case AUDIO_MEDIA_ID:
            case AUDIO_PLAYLISTS_ID_MEMBERS_ID:
            case VIDEO_MEDIA_ID:
            case DOWNLOADS_ID:
            case FILES_ID:
                final LocalCallingIdentity token = clearLocalCallingIdentity();
                try (Cursor cursor = queryForSingleItem(url,
                        new String[] { MediaColumns.MIME_TYPE }, null, null, null)) {
                    return cursor.getString(0);
                } catch (FileNotFoundException e) {
                    throw new IllegalArgumentException(e.getMessage());
                } finally {
                     restoreLocalCallingIdentity(token);
                }

            case IMAGES_MEDIA:
            case IMAGES_THUMBNAILS:
                return Images.Media.CONTENT_TYPE;

            case AUDIO_ALBUMART_ID:
            case AUDIO_ALBUMART_FILE_ID:
            case IMAGES_THUMBNAILS_ID:
            case VIDEO_THUMBNAILS_ID:
                return "image/jpeg";

            case AUDIO_MEDIA:
            case AUDIO_GENRES_ID_MEMBERS:
            case AUDIO_PLAYLISTS_ID_MEMBERS:
                return Audio.Media.CONTENT_TYPE;

            case AUDIO_GENRES:
            case AUDIO_MEDIA_ID_GENRES:
                return Audio.Genres.CONTENT_TYPE;
            case AUDIO_GENRES_ID:
            case AUDIO_MEDIA_ID_GENRES_ID:
                return Audio.Genres.ENTRY_CONTENT_TYPE;
            case AUDIO_PLAYLISTS:
            case AUDIO_MEDIA_ID_PLAYLISTS:
                return Audio.Playlists.CONTENT_TYPE;
            case AUDIO_PLAYLISTS_ID:
            case AUDIO_MEDIA_ID_PLAYLISTS_ID:
                return Audio.Playlists.ENTRY_CONTENT_TYPE;

            case VIDEO_MEDIA:
                return Video.Media.CONTENT_TYPE;
            case DOWNLOADS:
                return Downloads.CONTENT_TYPE;
        }
        throw new IllegalStateException("Unknown URL : " + url);
    }

    @VisibleForTesting
    void ensureFileColumns(@NonNull Uri uri, @NonNull ContentValues values)
            throws VolumeArgumentException {
        final LocalUriMatcher matcher = new LocalUriMatcher(MediaStore.AUTHORITY);
        final int match = matcher.matchUri(uri, true);
        ensureNonUniqueFileColumns(match, uri, Bundle.EMPTY, values, null /* currentPath */);
    }

    private void ensureUniqueFileColumns(int match, @NonNull Uri uri, @NonNull Bundle extras,
            @NonNull ContentValues values) throws VolumeArgumentException {
        ensureFileColumns(match, uri, extras, values, true, null /* currentPath */);
    }

    private void ensureNonUniqueFileColumns(int match, @NonNull Uri uri,
            @NonNull Bundle extras, @NonNull ContentValues values, @Nullable String currentPath)
            throws VolumeArgumentException {
        ensureFileColumns(match, uri, extras, values, false, currentPath);
    }

    /**
     * Get the various file-related {@link MediaColumns} in the given
     * {@link ContentValues} into sane condition. Also validates that defined
     * columns are valid for the given {@link Uri}, such as ensuring that only
     * {@code image/*} can be inserted into
     * {@link android.provider.MediaStore.Images}.
     */
    private void ensureFileColumns(int match, @NonNull Uri uri, @NonNull Bundle extras,
            @NonNull ContentValues values, boolean makeUnique, @Nullable String currentPath)
            throws VolumeArgumentException {
        Trace.beginSection("ensureFileColumns");

        Objects.requireNonNull(uri);
        Objects.requireNonNull(extras);
        Objects.requireNonNull(values);

        // Figure out defaults based on Uri being modified
        String defaultMimeType = ClipDescription.MIMETYPE_UNKNOWN;
        String defaultPrimary = Environment.DIRECTORY_DOWNLOADS;
        String defaultSecondary = null;
        List<String> allowedPrimary = Arrays.asList(
                Environment.DIRECTORY_DOWNLOADS,
                Environment.DIRECTORY_DOCUMENTS);
        switch (match) {
            case AUDIO_MEDIA:
            case AUDIO_MEDIA_ID:
                defaultMimeType = "audio/mpeg";
                defaultPrimary = Environment.DIRECTORY_MUSIC;
                allowedPrimary = Arrays.asList(
                        Environment.DIRECTORY_ALARMS,
                        Environment.DIRECTORY_MUSIC,
                        Environment.DIRECTORY_NOTIFICATIONS,
                        Environment.DIRECTORY_PODCASTS,
                        Environment.DIRECTORY_RINGTONES);
                break;
            case VIDEO_MEDIA:
            case VIDEO_MEDIA_ID:
                defaultMimeType = "video/mp4";
                defaultPrimary = Environment.DIRECTORY_MOVIES;
                allowedPrimary = Arrays.asList(
                        Environment.DIRECTORY_DCIM,
                        Environment.DIRECTORY_MOVIES);
                break;
            case IMAGES_MEDIA:
            case IMAGES_MEDIA_ID:
                defaultMimeType = "image/jpeg";
                defaultPrimary = Environment.DIRECTORY_PICTURES;
                allowedPrimary = Arrays.asList(
                        Environment.DIRECTORY_DCIM,
                        Environment.DIRECTORY_PICTURES);
                break;
            case AUDIO_ALBUMART:
            case AUDIO_ALBUMART_ID:
                defaultMimeType = "image/jpeg";
                defaultPrimary = Environment.DIRECTORY_MUSIC;
                allowedPrimary = Arrays.asList(defaultPrimary);
                defaultSecondary = ".thumbnails";
                break;
            case VIDEO_THUMBNAILS:
            case VIDEO_THUMBNAILS_ID:
                defaultMimeType = "image/jpeg";
                defaultPrimary = Environment.DIRECTORY_MOVIES;
                allowedPrimary = Arrays.asList(defaultPrimary);
                defaultSecondary = ".thumbnails";
                break;
            case IMAGES_THUMBNAILS:
            case IMAGES_THUMBNAILS_ID:
                defaultMimeType = "image/jpeg";
                defaultPrimary = Environment.DIRECTORY_PICTURES;
                allowedPrimary = Arrays.asList(defaultPrimary);
                defaultSecondary = ".thumbnails";
                break;
            case AUDIO_PLAYLISTS:
            case AUDIO_PLAYLISTS_ID:
                defaultMimeType = "audio/mpegurl";
                defaultPrimary = Environment.DIRECTORY_MUSIC;
                allowedPrimary = Arrays.asList(defaultPrimary);
                break;
            case DOWNLOADS:
            case DOWNLOADS_ID:
                defaultPrimary = Environment.DIRECTORY_DOWNLOADS;
                allowedPrimary = Arrays.asList(defaultPrimary);
                break;
            case FILES:
            case FILES_ID:
                // Use defaults above
                break;
            default:
                Log.w(TAG, "Unhandled location " + uri + "; assuming generic files");
                break;
        }

        final String resolvedVolumeName = resolveVolumeName(uri);

        if (TextUtils.isEmpty(values.getAsString(MediaColumns.DATA))
                && MediaStore.VOLUME_INTERNAL.equals(resolvedVolumeName)) {
            // TODO: promote this to top-level check
            throw new UnsupportedOperationException(
                    "Writing to internal storage is not supported.");
        }

        // Force values when raw path provided
        if (!TextUtils.isEmpty(values.getAsString(MediaColumns.DATA))) {
            final String data = values.getAsString(MediaColumns.DATA);

            if (TextUtils.isEmpty(values.getAsString(MediaColumns.DISPLAY_NAME))) {
                values.put(MediaColumns.DISPLAY_NAME, extractDisplayName(data));
            }
            if (TextUtils.isEmpty(values.getAsString(MediaColumns.MIME_TYPE))) {
                values.put(MediaColumns.MIME_TYPE, MimeUtils.resolveMimeType(new File(data)));
            }
        }

        // Give ourselves sane defaults when missing
        if (TextUtils.isEmpty(values.getAsString(MediaColumns.DISPLAY_NAME))) {
            values.put(MediaColumns.DISPLAY_NAME,
                    String.valueOf(System.currentTimeMillis()));
        }
        final Integer formatObject = values.getAsInteger(FileColumns.FORMAT);
        final int format = formatObject == null ? 0 : formatObject.intValue();
        if (format == MtpConstants.FORMAT_ASSOCIATION) {
            values.putNull(MediaColumns.MIME_TYPE);
        } else if (TextUtils.isEmpty(values.getAsString(MediaColumns.MIME_TYPE))) {
            values.put(MediaColumns.MIME_TYPE, defaultMimeType);
        }

        // Sanity check MIME type against table
        final String mimeType = values.getAsString(MediaColumns.MIME_TYPE);
        if (mimeType != null && !defaultMimeType.equals(ClipDescription.MIMETYPE_UNKNOWN)
                && !MimeUtils.isPlaylistMimeType(mimeType)) {
            final String[] split = defaultMimeType.split("/");
            if (!mimeType.startsWith(split[0])) {
                throw new IllegalArgumentException(
                        "MIME type " + mimeType + " cannot be inserted into " + uri
                                + "; expected MIME type under " + split[0] + "/*");
            }
        }

        // Generate path when undefined
        if (TextUtils.isEmpty(values.getAsString(MediaColumns.DATA))) {
            if (TextUtils.isEmpty(values.getAsString(MediaColumns.RELATIVE_PATH))) {
                if (defaultPrimary != null) {
                    if (defaultSecondary != null) {
                        values.put(MediaColumns.RELATIVE_PATH,
                                defaultPrimary + '/' + defaultSecondary + '/');
                    } else {
                        values.put(MediaColumns.RELATIVE_PATH,
                                defaultPrimary + '/');
                    }
                }
            }

            final String[] relativePath = sanitizePath(
                    values.getAsString(MediaColumns.RELATIVE_PATH));
            final String displayName = sanitizeDisplayName(
                    values.getAsString(MediaColumns.DISPLAY_NAME));

            // Create result file
            File res;
            try {
                res = getVolumePath(resolvedVolumeName);
            } catch (FileNotFoundException e) {
                throw new IllegalArgumentException(e);
            }
            res = FileUtils.buildPath(res, relativePath);
            try {
                if (makeUnique) {
                    res = FileUtils.buildUniqueFile(res, mimeType, displayName);
                } else {
                    res = FileUtils.buildNonUniqueFile(res, mimeType, displayName);
                }
            } catch (FileNotFoundException e) {
                throw new IllegalStateException(
                        "Failed to build unique file: " + res + " " + displayName + " " + mimeType);
            }

            // Require that content lives under well-defined directories to help
            // keep the user's content organized

            // Start by saying unchanged paths are valid
            boolean validPath = res.getAbsolutePath().equals(currentPath);

            // Next, consider allowing based on allowed primary directory
            final String primary = relativePath[0];
            if (!validPath) {
                validPath = allowedPrimary.contains(primary);
            }

            // Next, consider allowing paths when referencing a related item
            final Uri relatedUri = extras.getParcelable(QUERY_ARG_RELATED_URI);
            if (!validPath && relatedUri != null) {
                try (Cursor c = queryForSingleItem(relatedUri, new String[] {
                        MediaColumns.MIME_TYPE,
                        MediaColumns.RELATIVE_PATH,
                }, null, null, null)) {
                    // If top-level MIME type matches, and relative path
                    // matches, then allow caller to place things here

                    final String expectedType = MimeUtils.extractPrimaryType(
                            c.getString(0));
                    final String actualType = MimeUtils.extractPrimaryType(
                            values.getAsString(MediaColumns.MIME_TYPE));
                    if (!Objects.equals(expectedType, actualType)) {
                        throw new IllegalArgumentException("Placement of " + actualType
                                + " item not allowed in relation to " + expectedType + " item");
                    }

                    final String expectedPath = c.getString(1);
                    final String actualPath = values.getAsString(MediaColumns.RELATIVE_PATH);
                    if (!Objects.equals(expectedPath, actualPath)) {
                        throw new IllegalArgumentException("Placement of " + actualPath
                                + " item not allowed in relation to " + expectedPath + " item");
                    }

                    // If we didn't see any trouble above, then we'll allow it
                    validPath = true;
                } catch (FileNotFoundException e) {
                    Log.w(TAG, "Failed to find related item " + relatedUri + ": " + e);
                }
            }

            // Nothing left to check; caller can't use this path
            if (!validPath) {
                throw new IllegalArgumentException(
                        "Primary directory " + primary + " not allowed for " + uri
                                + "; allowed directories are " + allowedPrimary);
            }

            // Ensure all parent folders of result file exist
            res.getParentFile().mkdirs();
            if (!res.getParentFile().exists()) {
                throw new IllegalStateException("Failed to create directory: " + res);
            }
            values.put(MediaColumns.DATA, res.getAbsolutePath());
        } else {
            assertFileColumnsSane(match, uri, values);
        }

        // Drop columns that aren't relevant for special tables
        switch (match) {
            case AUDIO_ALBUMART:
            case VIDEO_THUMBNAILS:
            case IMAGES_THUMBNAILS:
            case AUDIO_PLAYLISTS:
                values.remove(MediaColumns.DISPLAY_NAME);
                values.remove(MediaColumns.MIME_TYPE);
                break;
        }

        Trace.endSection();
    }

    private static @NonNull String[] sanitizePath(@Nullable String path) {
        if (path == null) {
            return new String[0];
        } else {
            final String[] segments = path.split("/");
            // If the path corresponds to the top level directory, then we return an empty path
            // which denotes the top level directory
            if (segments.length == 0) {
                return new String[] { "" };
            }
            for (int i = 0; i < segments.length; i++) {
                segments[i] = sanitizeDisplayName(segments[i]);
            }
            return segments;
        }
    }

    private static @Nullable String sanitizeDisplayName(@Nullable String name) {
        if (name == null) {
            return null;
        } else if (name.startsWith(".")) {
            // The resulting file must not be hidden.
            return FileUtils.buildValidFatFilename("_" + name);
        } else {
            return FileUtils.buildValidFatFilename(name);
        }
    }

    /**
     * Sanity check that any requested {@link MediaColumns#DATA} paths actually
     * live on the storage volume being targeted.
     */
    private static void assertFileColumnsSane(int match, Uri uri, ContentValues values)
            throws VolumeArgumentException {
        if (!values.containsKey(MediaColumns.DATA)) return;
        try {
            // Sanity check that the requested path actually lives on volume
            final String volumeName = resolveVolumeName(uri);
            final Collection<File> allowed = getVolumeScanPaths(volumeName);
            final File actual = new File(values.getAsString(MediaColumns.DATA))
                    .getCanonicalFile();
            if (!FileUtils.contains(allowed, actual)) {
                throw new VolumeArgumentException(actual, allowed);
            }
        } catch (IOException e) {
            throw new IllegalArgumentException(e);
        }
    }

    @Override
    public int bulkInsert(Uri uri, ContentValues values[]) {
        final int targetSdkVersion = getCallingPackageTargetSdkVersion();
        final boolean allowHidden = isCallingPackageAllowedHidden();
        final int match = matchUri(uri, allowHidden);

        if (match == VOLUMES) {
            return super.bulkInsert(uri, values);
        }

        final DatabaseHelper helper;
        final SQLiteDatabase db;
        try {
            helper = getDatabaseForUri(uri);
            db = helper.getWritableDatabase();
        } catch (VolumeNotFoundException e) {
            return e.translateForUpdateDelete(targetSdkVersion);
        }

        helper.beginTransaction();
        try {
            final int result = super.bulkInsert(uri, values);
            helper.setTransactionSuccessful();
            return result;
        } finally {
            helper.endTransaction();
        }
    }

    private long insertDirectory(SQLiteDatabase db, String path) {
        if (LOCAL_LOGV) Log.v(TAG, "inserting directory " + path);
        ContentValues values = new ContentValues();
        values.put(FileColumns.FORMAT, MtpConstants.FORMAT_ASSOCIATION);
        values.put(FileColumns.DATA, path);
        values.put(FileColumns.PARENT, getParent(db, path));
        values.put(FileColumns.OWNER_PACKAGE_NAME, extractPathOwnerPackageName(path));
        values.put(FileColumns.VOLUME_NAME, extractVolumeName(path));
        values.put(FileColumns.RELATIVE_PATH, extractRelativePath(path));
        values.put(FileColumns.DISPLAY_NAME, extractDisplayName(path));
        values.put(FileColumns.IS_DOWNLOAD, isDownload(path));
        File file = new File(path);
        if (file.exists()) {
            values.put(FileColumns.DATE_MODIFIED, file.lastModified() / 1000);
        }
        long rowId = db.insert("files", FileColumns.DATE_MODIFIED, values);
        return rowId;
    }

    private static @Nullable String extractVolumeName(@Nullable String data) {
        if (data == null) return null;
        final Matcher matcher = PATTERN_VOLUME_NAME.matcher(data);
        if (matcher.find()) {
            final String volumeName = matcher.group(1);
            if (volumeName.equals("emulated")) {
                return MediaStore.VOLUME_EXTERNAL_PRIMARY;
            } else {
                return StorageVolume.normalizeUuid(volumeName);
            }
        } else {
            return MediaStore.VOLUME_INTERNAL;
        }
    }

    private static @Nullable String extractRelativePath(@Nullable String data) {
        if (data == null) return null;
        final Matcher matcher = PATTERN_RELATIVE_PATH.matcher(data);
        if (matcher.find()) {
            final int lastSlash = data.lastIndexOf('/');
            if (lastSlash == -1 || lastSlash < matcher.end()) {
                // This is a file in the top-level directory, so relative path is "/"
                // which is different than null, which means unknown path
                return "/";
            } else {
                return data.substring(matcher.end(), lastSlash + 1);
            }
        } else {
            return null;
        }
    }

    /**
     * Returns relative path for the directory.
     */
    @VisibleForTesting
    static @Nullable String extractRelativePathForDirectory(@Nullable String directoryPath) {
        if (directoryPath == null) return null;
        final Matcher matcher = PATTERN_RELATIVE_PATH.matcher(directoryPath);
        if (matcher.find()) {
            final int lastIndex = directoryPath.length() - 1;
            if (lastIndex == matcher.end()) {
                // Relative path for top level directory is "".
                return "";
            } else {
                return directoryPath.substring(matcher.end(), lastIndex + 1) + "/";
            }
        }
        return null;
    }

    private long getParent(SQLiteDatabase db, String path) {
        final String parentPath = new File(path).getParent();
        if (Objects.equals("/", parentPath)) {
            return -1;
        } else {
            synchronized (mDirectoryCache) {
                Long id = mDirectoryCache.get(parentPath);
                if (id != null) {
                    return id;
                }
            }

            final long id;
            try (Cursor c = db.query("files", new String[] { FileColumns._ID },
                    FileColumns.DATA + "=?", new String[] { parentPath }, null, null, null)) {
                if (c.moveToFirst()) {
                    id = c.getLong(0);
                } else {
                    id = insertDirectory(db, parentPath);
                }
            }

            synchronized (mDirectoryCache) {
                mDirectoryCache.put(parentPath, id);
            }
            return id;
        }
    }

    /**
     * @param c the Cursor whose title to retrieve
     * @return the result of {@link #getDefaultTitle(String)} if the result is valid; otherwise
     * the value of the {@code MediaStore.Audio.Media.TITLE} column
     */
    private String getDefaultTitleFromCursor(Cursor c) {
        String title = null;
        final int columnIndex = c.getColumnIndex("title_resource_uri");
        // Necessary to check for existence because we may be reading from an old DB version
        if (columnIndex > -1) {
            final String titleResourceUri = c.getString(columnIndex);
            if (titleResourceUri != null) {
                try {
                    title = getDefaultTitle(titleResourceUri);
                } catch (Exception e) {
                    // Best attempt only
                }
            }
        }
        if (title == null) {
            title = c.getString(c.getColumnIndex(MediaStore.Audio.Media.TITLE));
        }
        return title;
    }

    /**
     * @param title_resource_uri The title resource for which to retrieve the default localization
     * @return The title localized to {@code Locale.US}, or {@code null} if unlocalizable
     * @throws Exception Thrown if the title appears to be localizable, but the localization failed
     * for any reason. For example, the application from which the localized title is fetched is not
     * installed, or it does not have the resource which needs to be localized
     */
    private String getDefaultTitle(String title_resource_uri) throws Exception{
        try {
            return getTitleFromResourceUri(title_resource_uri, false);
        } catch (Exception e) {
            Log.e(TAG, "Error getting default title for " + title_resource_uri, e);
            throw e;
        }
    }

    /**
     * @param title_resource_uri The title resource to localize
     * @return The localized title, or {@code null} if unlocalizable
     * @throws Exception Thrown if the title appears to be localizable, but the localization failed
     * for any reason. For example, the application from which the localized title is fetched is not
     * installed, or it does not have the resource which needs to be localized
     */
    private String getLocalizedTitle(String title_resource_uri) throws Exception {
        try {
            return getTitleFromResourceUri(title_resource_uri, true);
        } catch (Exception e) {
            Log.e(TAG, "Error getting localized title for " + title_resource_uri, e);
            throw e;
        }
    }

    /**
     * Localizable titles conform to this URI pattern:
     *   Scheme: {@link ContentResolver.SCHEME_ANDROID_RESOURCE}
     *   Authority: Package Name of ringtone title provider
     *   First Path Segment: Type of resource (must be "string")
     *   Second Path Segment: Resource name of title
     *
     * @param title_resource_uri The title resource to retrieve
     * @param localize Whether or not to localize the title
     * @return The title, or {@code null} if unlocalizable
     * @throws Exception Thrown if the title appears to be localizable, but the localization failed
     * for any reason. For example, the application from which the localized title is fetched is not
     * installed, or it does not have the resource which needs to be localized
     */
    private String getTitleFromResourceUri(String title_resource_uri, boolean localize)
        throws Exception {
        if (TextUtils.isEmpty(title_resource_uri)) {
            return null;
        }
        final Uri titleUri = Uri.parse(title_resource_uri);
        final String scheme = titleUri.getScheme();
        if (!ContentResolver.SCHEME_ANDROID_RESOURCE.equals(scheme)) {
            return null;
        }
        final List<String> pathSegments = titleUri.getPathSegments();
        if (pathSegments.size() != 2) {
            Log.e(TAG, "Error getting localized title for " + title_resource_uri
                + ", must have 2 path segments");
            return null;
        }
        final String type = pathSegments.get(0);
        if (!"string".equals(type)) {
            Log.e(TAG, "Error getting localized title for " + title_resource_uri
                + ", first path segment must be \"string\"");
            return null;
        }
        final String packageName = titleUri.getAuthority();
        final Resources resources;
        if (localize) {
            resources = mPackageManager.getResourcesForApplication(packageName);
        } else {
            final Context packageContext = getContext().createPackageContext(packageName, 0);
            final Configuration configuration = packageContext.getResources().getConfiguration();
            configuration.setLocale(Locale.US);
            resources = packageContext.createConfigurationContext(configuration).getResources();
        }
        final String resourceIdentifier = pathSegments.get(1);
        final int id = resources.getIdentifier(resourceIdentifier, type, packageName);
        return resources.getString(id);
    }

    public void onLocaleChanged() {
        localizeTitles();
    }

    private void localizeTitles() {
        final DatabaseHelper helper = mInternalDatabase;
        final SQLiteDatabase db = helper.getWritableDatabase();

        try (Cursor c = db.query("files", new String[]{"_id", "title_resource_uri"},
            "title_resource_uri IS NOT NULL", null, null, null, null)) {
            while (c.moveToNext()) {
                final String id = c.getString(0);
                final String titleResourceUri = c.getString(1);
                final ContentValues values = new ContentValues();
                try {
                    values.put(AudioColumns.TITLE_RESOURCE_URI, titleResourceUri);
                    computeAudioLocalizedValues(values);
                    computeAudioKeyValues(values);
                    db.update("files", values, "_id=?", new String[]{id});
                } catch (Exception e) {
                    Log.e(TAG, "Error updating localized title for " + titleResourceUri
                        + ", keeping old localization");
                }
            }
        }
    }

    private long insertFile(@NonNull SQLiteQueryBuilder qb, @NonNull SQLiteDatabase db, int match,
            @NonNull Uri uri, @NonNull Bundle extras, @NonNull ContentValues values,
            int mediaType, boolean notify) {
        boolean wasPathEmpty = !values.containsKey(MediaStore.MediaColumns.DATA)
                || TextUtils.isEmpty(values.getAsString(MediaStore.MediaColumns.DATA));

        // Make sure all file-related columns are defined
        try {
            ensureUniqueFileColumns(match, uri, extras, values);
        } catch (VolumeArgumentException e) {
            if (getCallingPackageTargetSdkVersion() >= Build.VERSION_CODES.Q) {
                throw new IllegalArgumentException(e.getMessage());
            } else {
                Log.w(TAG, e.getMessage());
                return 0;
            }
        }

        switch (mediaType) {
            case FileColumns.MEDIA_TYPE_AUDIO: {
                computeAudioLocalizedValues(values);
                computeAudioKeyValues(values);
                break;
            }
        }

        // compute bucket_id and bucket_display_name for all files
        String path = values.getAsString(MediaStore.MediaColumns.DATA);
        computeDataValues(values);
        values.put(MediaStore.MediaColumns.DATE_ADDED, System.currentTimeMillis() / 1000);

        String title = values.getAsString(MediaStore.MediaColumns.TITLE);
        if (title == null && path != null) {
            title = extractFileName(path);
        }
        values.put(FileColumns.TITLE, title);

        String mimeType = null;
        int format = MtpConstants.FORMAT_ASSOCIATION;
        if (path != null && new File(path).isDirectory()) {
            values.put(FileColumns.FORMAT, MtpConstants.FORMAT_ASSOCIATION);
            values.putNull(MediaStore.MediaColumns.MIME_TYPE);
        } else {
            mimeType = values.getAsString(MediaStore.MediaColumns.MIME_TYPE);
            final Integer formatObject = values.getAsInteger(FileColumns.FORMAT);
            format = (formatObject == null ? 0 : formatObject.intValue());
        }

        if (format == 0) {
            format = MediaFile.getFormatCode(path, mimeType);
        }
        if (path != null && path.endsWith("/")) {
            Log.e(TAG, "directory has trailing slash: " + path);
            return 0;
        }
        if (format != 0) {
            values.put(FileColumns.FORMAT, format);
            if (mimeType == null && format != MtpConstants.FORMAT_ASSOCIATION) {
                mimeType = MediaFile.getMimeTypeForFormatCode(format);
            }
        }

        if (mimeType == null && path != null && format != MtpConstants.FORMAT_ASSOCIATION) {
            mimeType = MimeUtils.resolveMimeType(new File(path));
        }

        if (mimeType != null) {
            values.put(FileColumns.MIME_TYPE, mimeType);
            values.put(FileColumns.MEDIA_TYPE, MimeUtils.resolveMediaType(mimeType));
        } else {
            values.put(FileColumns.MEDIA_TYPE, mediaType);
        }

        final long rowId;
        {
            if (mediaType == FileColumns.MEDIA_TYPE_PLAYLIST) {
                String name = values.getAsString(Audio.Playlists.NAME);
                if (name == null && path == null) {
                    // MediaScanner will compute the name from the path if we have one
                    throw new IllegalArgumentException(
                            "no name was provided when inserting abstract playlist");
                }
            } else {
                if (path == null) {
                    // path might be null for playlists created on the device
                    // or transfered via MTP
                    throw new IllegalArgumentException(
                            "no path was provided when inserting new file");
                }
            }

            // make sure modification date and size are set
            if (path != null) {
                File file = new File(path);
                if (file.exists()) {
                    values.put(FileColumns.DATE_MODIFIED, file.lastModified() / 1000);
                    if (!values.containsKey(FileColumns.SIZE)) {
                        values.put(FileColumns.SIZE, file.length());
                    }
                }
            }

            Long parent = values.getAsLong(FileColumns.PARENT);
            if (parent == null) {
                if (path != null) {
                    long parentId = getParent(db, path);
                    values.put(FileColumns.PARENT, parentId);
                }
            }

            rowId = db.insert("files", FileColumns.DATE_MODIFIED, values);
        }
        if (format == MtpConstants.FORMAT_ASSOCIATION) {
            synchronized (mDirectoryCache) {
                mDirectoryCache.put(path, rowId);
            }
        }

        return rowId;
    }

    @VisibleForTesting
    static @Nullable String extractPathOwnerPackageName(@Nullable String path) {
        if (path == null) return null;
        final Matcher m = PATTERN_OWNED_PATH.matcher(path);
        if (m.matches()) {
            return m.group(1);
        } else {
            return null;
        }
    }

    private void maybePut(@NonNull ContentValues values, @NonNull String key,
            @Nullable String value) {
        if (value != null) {
            values.put(key, value);
        }
    }

    private boolean maybeMarkAsDownload(@NonNull ContentValues values) {
        final String path = values.getAsString(MediaColumns.DATA);
        if (path != null && isDownload(path)) {
            values.put(FileColumns.IS_DOWNLOAD, true);
            return true;
        }
        return false;
    }

    private static @NonNull String resolveVolumeName(@NonNull Uri uri) {
        final String volumeName = getVolumeName(uri);
        if (MediaStore.VOLUME_EXTERNAL.equals(volumeName)) {
            return MediaStore.VOLUME_EXTERNAL_PRIMARY;
        } else {
            return volumeName;
        }
    }

    /**
     * @deprecated all operations should be routed through the overload that
     *             accepts a {@link Bundle} of extras.
     */
    @Override
    @Deprecated
    public Uri insert(Uri uri, ContentValues values) {
        return insert(uri, values, null);
    }

    @Override
    public @Nullable Uri insert(@NonNull Uri uri, @Nullable ContentValues values,
            @Nullable Bundle extras) {
        Trace.beginSection("insert");
        try {
            return insertInternal(uri, values, extras);
        } catch (FallbackException e) {
            return e.translateForInsert(getCallingPackageTargetSdkVersion());
        } finally {
            Trace.endSection();
        }
    }

    private @Nullable Uri insertInternal(@NonNull Uri uri, @Nullable ContentValues initialValues,
            @Nullable Bundle extras) throws FallbackException {
        extras = (extras != null) ? extras : Bundle.EMPTY;

        final boolean allowHidden = isCallingPackageAllowedHidden();
        final int match = matchUri(uri, allowHidden);

        final int targetSdkVersion = getCallingPackageTargetSdkVersion();
        final String originalVolumeName = getVolumeName(uri);
        final String resolvedVolumeName = resolveVolumeName(uri);

        // handle MEDIA_SCANNER before calling getDatabaseForUri()
        if (match == MEDIA_SCANNER) {
            mMediaScannerVolume = initialValues.getAsString(MediaStore.MEDIA_SCANNER_VOLUME);

            final DatabaseHelper helper = getDatabaseForUri(
                    MediaStore.Files.getContentUri(mMediaScannerVolume));

            helper.mScanStartTime = SystemClock.elapsedRealtime();
            return MediaStore.getMediaScannerUri();
        }

        if (match == VOLUMES) {
            String name = initialValues.getAsString("name");
            Uri attachedVolume = attachVolume(name);
            if (mMediaScannerVolume != null && mMediaScannerVolume.equals(name)) {
                final DatabaseHelper helper = getDatabaseForUri(
                        MediaStore.Files.getContentUri(mMediaScannerVolume));
                helper.mScanStartTime = SystemClock.elapsedRealtime();
            }
            return attachedVolume;
        }

        String path = null;
        String ownerPackageName = null;
        if (initialValues != null) {
            // IDs are forever; nobody should be editing them
            initialValues.remove(MediaColumns._ID);

            // Ignore or augment incoming raw filesystem paths
            for (String column : sDataColumns.keySet()) {
                if (!initialValues.containsKey(column)) continue;

                if (isCallingPackageSystem() || isCallingPackageLegacyWrite()) {
                    // Mutation allowed
                } else {
                    Log.w(TAG, "Ignoring mutation of  " + column + " from "
                            + getCallingPackageOrSelf());
                    initialValues.remove(column);
                }
            }

            path = initialValues.getAsString(MediaStore.MediaColumns.DATA);

            if (!isCallingPackageSystem()) {
                initialValues.remove(FileColumns.IS_DOWNLOAD);
            }

            // We no longer track location metadata
            if (initialValues.containsKey(ImageColumns.LATITUDE)) {
                initialValues.putNull(ImageColumns.LATITUDE);
            }
            if (initialValues.containsKey(ImageColumns.LONGITUDE)) {
                initialValues.putNull(ImageColumns.LONGITUDE);
            }

            if (isCallingPackageSystem() || isCallingPackageBackup()) {
                // When media inserted by ourselves during a scan, or by a
                // backup app, the best we can do is guess ownership based on
                // path when it's not explicitly provided
                ownerPackageName = initialValues.getAsString(FileColumns.OWNER_PACKAGE_NAME);
                if (TextUtils.isEmpty(ownerPackageName)) {
                    ownerPackageName = extractPathOwnerPackageName(path);
                }
            } else {
                // Remote callers have no direct control over owner column; we force
                // it be whoever is creating the content.
                initialValues.remove(FileColumns.OWNER_PACKAGE_NAME);
                ownerPackageName = getCallingPackageOrSelf();
            }
        }

        long rowId = -1;
        Uri newUri = null;

        final DatabaseHelper helper = getDatabaseForUri(uri);
        final SQLiteDatabase db = helper.getWritableDatabase();

        final SQLiteQueryBuilder qb = getQueryBuilder(TYPE_INSERT, match, uri, extras, null);

        switch (match) {
            case IMAGES_MEDIA: {
                maybePut(initialValues, FileColumns.OWNER_PACKAGE_NAME, ownerPackageName);
                final boolean isDownload = maybeMarkAsDownload(initialValues);
                rowId = insertFile(qb, db, match, uri, extras, initialValues,
                        FileColumns.MEDIA_TYPE_IMAGE, true);
                if (rowId > 0) {
                    MediaDocumentsProvider.onMediaStoreInsert(
                            getContext(), resolvedVolumeName, FileColumns.MEDIA_TYPE_IMAGE, rowId);
                    newUri = ContentUris.withAppendedId(
                            Images.Media.getContentUri(originalVolumeName), rowId);
                }
                break;
            }

            case IMAGES_THUMBNAILS: {
                if (helper.mInternal) {
                    throw new UnsupportedOperationException(
                            "Writing to internal storage is not supported.");
                }

                // Require that caller has write access to underlying media
                final long imageId = initialValues.getAsLong(MediaStore.Images.Thumbnails.IMAGE_ID);
                enforceCallingPermission(ContentUris.withAppendedId(
                        MediaStore.Images.Media.getContentUri(resolvedVolumeName), imageId),
                        extras, true);

                ensureUniqueFileColumns(match, uri, extras, initialValues);

                rowId = qb.insert(db, initialValues);
                if (rowId > 0) {
                    newUri = ContentUris.withAppendedId(Images.Thumbnails.
                            getContentUri(originalVolumeName), rowId);
                }
                break;
            }

            case VIDEO_THUMBNAILS: {
                if (helper.mInternal) {
                    throw new UnsupportedOperationException(
                            "Writing to internal storage is not supported.");
                }

                // Require that caller has write access to underlying media
                final long videoId = initialValues.getAsLong(MediaStore.Video.Thumbnails.VIDEO_ID);
                enforceCallingPermission(ContentUris.withAppendedId(
                        MediaStore.Video.Media.getContentUri(resolvedVolumeName), videoId),
                        Bundle.EMPTY, true);

                ensureUniqueFileColumns(match, uri, extras, initialValues);

                rowId = qb.insert(db, initialValues);
                if (rowId > 0) {
                    newUri = ContentUris.withAppendedId(Video.Thumbnails.
                            getContentUri(originalVolumeName), rowId);
                }
                break;
            }

            case AUDIO_MEDIA: {
                maybePut(initialValues, FileColumns.OWNER_PACKAGE_NAME, ownerPackageName);
                final boolean isDownload = maybeMarkAsDownload(initialValues);
                rowId = insertFile(qb, db, match, uri, extras, initialValues,
                        FileColumns.MEDIA_TYPE_AUDIO, true);
                if (rowId > 0) {
                    MediaDocumentsProvider.onMediaStoreInsert(
                            getContext(), resolvedVolumeName, FileColumns.MEDIA_TYPE_AUDIO, rowId);
                    newUri = ContentUris.withAppendedId(
                            Audio.Media.getContentUri(originalVolumeName), rowId);
                }
                break;
            }

            case AUDIO_MEDIA_ID_GENRES: {
                throw new FallbackException("Genres are read-only", Build.VERSION_CODES.R);
            }

            case AUDIO_MEDIA_ID_PLAYLISTS: {
                // Require that caller has write access to underlying media
                final long audioId = Long.parseLong(uri.getPathSegments().get(2));
                enforceCallingPermission(ContentUris.withAppendedId(
                        MediaStore.Audio.Media.getContentUri(resolvedVolumeName), audioId),
                        Bundle.EMPTY, true);
                final long playlistId = initialValues
                        .getAsLong(MediaStore.Audio.Playlists.Members.PLAYLIST_ID);
                enforceCallingPermission(ContentUris.withAppendedId(
                        MediaStore.Audio.Playlists.getContentUri(resolvedVolumeName), playlistId),
                        Bundle.EMPTY, true);

                ContentValues values = new ContentValues(initialValues);
                values.put(Audio.Playlists.Members.AUDIO_ID, audioId);
                rowId = qb.insert(db, values);
                if (rowId > 0) {
                    newUri = ContentUris.withAppendedId(uri, rowId);
                    updatePlaylistDateModifiedToNow(db, playlistId);
                }
                break;
            }

            case AUDIO_GENRES: {
                throw new FallbackException("Genres are read-only", Build.VERSION_CODES.R);
            }

            case AUDIO_GENRES_ID_MEMBERS: {
                throw new FallbackException("Genres are read-only", Build.VERSION_CODES.R);
            }

            case AUDIO_PLAYLISTS: {
                maybePut(initialValues, FileColumns.OWNER_PACKAGE_NAME, ownerPackageName);
                final boolean isDownload = maybeMarkAsDownload(initialValues);
                ContentValues values = new ContentValues(initialValues);
                values.put(MediaStore.Audio.Playlists.DATE_ADDED, System.currentTimeMillis() / 1000);
                rowId = insertFile(qb, db, match, uri, extras, values,
                        FileColumns.MEDIA_TYPE_PLAYLIST, true);
                if (rowId > 0) {
                    newUri = ContentUris.withAppendedId(
                            Audio.Playlists.getContentUri(originalVolumeName), rowId);
                }
                break;
            }

            case AUDIO_PLAYLISTS_ID:
            case AUDIO_PLAYLISTS_ID_MEMBERS: {
                // Require that caller has write access to underlying media
                final long audioId = initialValues
                        .getAsLong(MediaStore.Audio.Playlists.Members.AUDIO_ID);
                enforceCallingPermission(ContentUris.withAppendedId(
                        MediaStore.Audio.Media.getContentUri(resolvedVolumeName), audioId),
                        Bundle.EMPTY, true);
                final long playlistId = Long.parseLong(uri.getPathSegments().get(3));
                enforceCallingPermission(ContentUris.withAppendedId(
                        MediaStore.Audio.Playlists.getContentUri(resolvedVolumeName), playlistId),
                        Bundle.EMPTY, true);

                ContentValues values = new ContentValues(initialValues);
                values.put(Audio.Playlists.Members.PLAYLIST_ID, playlistId);
                rowId = qb.insert(db, values);
                if (rowId > 0) {
                    newUri = ContentUris.withAppendedId(uri, rowId);
                    updatePlaylistDateModifiedToNow(db, playlistId);
                }
                break;
            }

            case VIDEO_MEDIA: {
                maybePut(initialValues, FileColumns.OWNER_PACKAGE_NAME, ownerPackageName);
                final boolean isDownload = maybeMarkAsDownload(initialValues);
                rowId = insertFile(qb, db, match, uri, extras, initialValues,
                        FileColumns.MEDIA_TYPE_VIDEO, true);
                if (rowId > 0) {
                    MediaDocumentsProvider.onMediaStoreInsert(
                            getContext(), resolvedVolumeName, FileColumns.MEDIA_TYPE_VIDEO, rowId);
                    newUri = ContentUris.withAppendedId(
                            Video.Media.getContentUri(originalVolumeName), rowId);
                }
                break;
            }

            case AUDIO_ALBUMART: {
                if (helper.mInternal) {
                    throw new UnsupportedOperationException("no internal album art allowed");
                }

                ensureUniqueFileColumns(match, uri, extras, initialValues);

                rowId = qb.insert(db, initialValues);
                if (rowId > 0) {
                    newUri = ContentUris.withAppendedId(uri, rowId);
                }
                break;
            }

            case FILES: {
                maybePut(initialValues, FileColumns.OWNER_PACKAGE_NAME, ownerPackageName);
                final boolean isDownload = maybeMarkAsDownload(initialValues);
                rowId = insertFile(qb, db, match, uri, extras, initialValues,
                        FileColumns.MEDIA_TYPE_NONE, true);
                if (rowId > 0) {
                    MediaDocumentsProvider.onMediaStoreInsert(
                            getContext(), resolvedVolumeName, FileColumns.MEDIA_TYPE_NONE, rowId);
                    newUri = Files.getContentUri(originalVolumeName, rowId);
                }
                break;
            }

            case DOWNLOADS:
                maybePut(initialValues, FileColumns.OWNER_PACKAGE_NAME, ownerPackageName);
                initialValues.put(FileColumns.IS_DOWNLOAD, true);
                rowId = insertFile(qb, db, match, uri, extras, initialValues,
                        FileColumns.MEDIA_TYPE_NONE, false);
                if (rowId > 0) {
                    final int mediaType = initialValues.getAsInteger(FileColumns.MEDIA_TYPE);
                    MediaDocumentsProvider.onMediaStoreInsert(
                            getContext(), resolvedVolumeName, mediaType, rowId);
                    newUri = ContentUris.withAppendedId(
                        MediaStore.Downloads.getContentUri(originalVolumeName), rowId);
                }
                break;

            default:
                throw new UnsupportedOperationException("Invalid URI " + uri);
        }

        // Remember that caller is owner of this item, to speed up future
        // permission checks for this caller
        mCallingIdentity.get().setOwned(rowId, true);

        if (path != null && path.toLowerCase(Locale.ROOT).endsWith("/.nomedia")) {
            mMediaScanner.scanFile(new File(path).getParentFile(), REASON_DEMAND);
        }

        if (newUri != null) {
            acceptWithExpansion(helper::notifyChange, newUri);
        }
        return newUri;
    }

    @Override
    public ContentProviderResult[] applyBatch(ArrayList<ContentProviderOperation> operations)
                throws OperationApplicationException {
        // Open transactions on databases for requested volumes
        final ArrayMap<String, DatabaseHelper> transactions = new ArrayMap<>();
        try {
            for (ContentProviderOperation op : operations) {
                final String volumeName = MediaStore.getVolumeName(op.getUri());
                if (!transactions.containsKey(volumeName)) {
                    try {
                        final DatabaseHelper helper = getDatabaseForUri(op.getUri());
                        helper.beginTransaction();
                        transactions.put(volumeName, helper);
                    } catch (VolumeNotFoundException e) {
                        Log.w(TAG, e.getMessage());
                    }
                }
            }

            final ContentProviderResult[] result = super.applyBatch(operations);
            for (DatabaseHelper helper : transactions.values()) {
                helper.setTransactionSuccessful();
            }
            return result;
        } finally {
            for (DatabaseHelper helper : transactions.values()) {
                helper.endTransaction();
            }
        }
    }

    private static void appendWhereStandaloneMatch(@NonNull SQLiteQueryBuilder qb,
            @NonNull String column, @Match int match) {
        switch (match) {
            case MATCH_INCLUDE:
                // No special filtering needed
                break;
            case MATCH_EXCLUDE:
                appendWhereStandalone(qb, column + "=?", 0);
                break;
            case MATCH_ONLY:
                appendWhereStandalone(qb, column + "=?", 1);
                break;
            default:
                throw new IllegalArgumentException();
        }
    }

    private static void appendWhereStandalone(@NonNull SQLiteQueryBuilder qb,
            @Nullable String selection, @Nullable Object... selectionArgs) {
        qb.appendWhereStandalone(DatabaseUtils.bindSelection(selection, selectionArgs));
    }

    static @NonNull String bindList(@NonNull Object... args) {
        final StringBuilder sb = new StringBuilder();
        sb.append('(');
        for (int i = 0; i < args.length; i++) {
            sb.append('?');
            if (i < args.length - 1) {
                sb.append(',');
            }
        }
        sb.append(')');
        return DatabaseUtils.bindSelection(sb.toString(), args);
    }

    private static boolean parseBoolean(String value) {
        if (value == null) return false;
        if ("1".equals(value)) return true;
        if ("true".equalsIgnoreCase(value)) return true;
        return false;
    }

    @Deprecated
    private String getSharedPackages(String callingPackage) {
        final String[] sharedPackageNames = mCallingIdentity.get().getSharedPackageNames();
        return bindList((Object[]) sharedPackageNames);
    }

    private static final int TYPE_QUERY = 0;
    private static final int TYPE_INSERT = 1;
    private static final int TYPE_UPDATE = 2;
    private static final int TYPE_DELETE = 3;

    /**
     * Generate a {@link SQLiteQueryBuilder} that is filtered based on the
     * runtime permissions and/or {@link Uri} grants held by the caller.
     * <ul>
     * <li>If caller holds a {@link Uri} grant, access is allowed according to
     * that grant.
     * <li>If caller holds the write permission for a collection, they can
     * read/write all contents of that collection.
     * <li>If caller holds the read permission for a collection, they can read
     * all contents of that collection, but writes are limited to content they
     * own.
     * <li>If caller holds no permissions for a collection, all reads/write are
     * limited to content they own.
     * </ul>
     */
    private @NonNull SQLiteQueryBuilder getQueryBuilder(int type, int match,
            @NonNull Uri uri, @NonNull Bundle extras, @Nullable Consumer<String> honored) {
        Trace.beginSection("getQueryBuilder");
        try {
            return getQueryBuilderInternal(type, match, uri, extras, honored);
        } finally {
            Trace.endSection();
        }
    }

    private @NonNull SQLiteQueryBuilder getQueryBuilderInternal(int type, int match,
            @NonNull Uri uri, @NonNull Bundle extras, @Nullable Consumer<String> honored) {
        final boolean forWrite;
        switch (type) {
            case TYPE_QUERY: forWrite = false; break;
            case TYPE_INSERT: forWrite = true; break;
            case TYPE_UPDATE: forWrite = true; break;
            case TYPE_DELETE: forWrite = true; break;
            default: throw new IllegalStateException();
        }

        final SQLiteQueryBuilder qb = new SQLiteQueryBuilder();
        if (parseBoolean(uri.getQueryParameter("distinct"))) {
            qb.setDistinct(true);
        }
        qb.setProjectionAggregationAllowed(true);
        qb.setStrict(true);
<<<<<<< HEAD
=======
        // TODO: re-enable as part of fixing b/146518586
        // qb.setStrictColumns(true);
        // qb.setStrictGrammar(true);
>>>>>>> 35e4fb96

        final String callingPackage = getCallingPackageOrSelf();

        // TODO: throw when requesting a currently unmounted volume
        final String volumeName = MediaStore.getVolumeName(uri);
        final String includeVolumes;
        if (MediaStore.VOLUME_EXTERNAL.equals(volumeName)) {
            includeVolumes = bindList(getExternalVolumeNames().toArray());
        } else {
            includeVolumes = bindList(volumeName);
        }
        final String sharedPackages = getSharedPackages(callingPackage);
        final boolean allowGlobal = checkCallingPermissionGlobal(uri, forWrite);
        final boolean allowLegacy = checkCallingPermissionLegacyWrite(uri, forWrite, callingPackage);
        final boolean allowLegacyRead = allowLegacy && !forWrite;

        int matchPending = extras.getInt(QUERY_ARG_MATCH_PENDING, MATCH_DEFAULT);
        int matchTrashed = extras.getInt(QUERY_ARG_MATCH_TRASHED, MATCH_DEFAULT);
        int matchFavorite = extras.getInt(QUERY_ARG_MATCH_FAVORITE, MATCH_DEFAULT);

        // Handle callers using legacy arguments
        if (MediaStore.getIncludePending(uri)) matchPending = MATCH_INCLUDE;

        // Resolve any remaining default options
        if (matchPending == MATCH_DEFAULT) matchPending = MATCH_EXCLUDE;
        if (matchTrashed == MATCH_DEFAULT) matchTrashed = MATCH_EXCLUDE;
        if (matchFavorite == MATCH_DEFAULT) matchFavorite = MATCH_INCLUDE;

        boolean includeAllVolumes = false;

        switch (match) {
            case IMAGES_MEDIA_ID:
                appendWhereStandalone(qb, "_id=?", uri.getPathSegments().get(3));
                matchPending = MATCH_INCLUDE;
                matchTrashed = MATCH_INCLUDE;
                // fall-through
            case IMAGES_MEDIA:
                if (type == TYPE_QUERY) {
                    qb.setTables("images");
                    qb.setProjectionMap(getProjectionMap(Images.Media.class));
                } else {
                    qb.setTables("files");
                    appendWhereStandalone(qb, FileColumns.MEDIA_TYPE + "=?",
                            FileColumns.MEDIA_TYPE_IMAGE);
                }
                if (!allowGlobal && !checkCallingPermissionImages(forWrite, callingPackage)) {
                    appendWhereStandalone(qb, FileColumns.OWNER_PACKAGE_NAME + " IN "
                            + sharedPackages);
                }
                appendWhereStandaloneMatch(qb, FileColumns.IS_PENDING, matchPending);
                appendWhereStandaloneMatch(qb, FileColumns.IS_TRASHED, matchTrashed);
                appendWhereStandaloneMatch(qb, FileColumns.IS_FAVORITE, matchFavorite);
                if (honored != null) {
                    honored.accept(QUERY_ARG_MATCH_PENDING);
                    honored.accept(QUERY_ARG_MATCH_TRASHED);
                    honored.accept(QUERY_ARG_MATCH_FAVORITE);
                }
                if (!includeAllVolumes) {
                    appendWhereStandalone(qb, FileColumns.VOLUME_NAME + " IN " + includeVolumes);
                }
                break;

            case IMAGES_THUMBNAILS_ID:
                appendWhereStandalone(qb, "_id=?", uri.getPathSegments().get(3));
                // fall-through
            case IMAGES_THUMBNAILS: {
                qb.setTables("thumbnails");

                final ArrayMap<String, String> projectionMap = new ArrayMap<>(
                        getProjectionMap(Images.Thumbnails.class));
                projectionMap.put(Images.Thumbnails.THUMB_DATA,
                        "NULL AS " + Images.Thumbnails.THUMB_DATA);
                qb.setProjectionMap(projectionMap);

                if (!allowGlobal && !checkCallingPermissionImages(forWrite, callingPackage)) {
                    appendWhereStandalone(qb,
                            "image_id IN (SELECT _id FROM images WHERE owner_package_name IN "
                                    + sharedPackages + ")");
                }
                break;
            }

            case AUDIO_MEDIA_ID:
                appendWhereStandalone(qb, "_id=?", uri.getPathSegments().get(3));
                matchPending = MATCH_INCLUDE;
                matchTrashed = MATCH_INCLUDE;
                // fall-through
            case AUDIO_MEDIA:
                if (type == TYPE_QUERY) {
                    qb.setTables("audio");
                    qb.setProjectionMap(getProjectionMap(Audio.Media.class));
                } else {
                    qb.setTables("files");
                    appendWhereStandalone(qb, FileColumns.MEDIA_TYPE + "=?",
                            FileColumns.MEDIA_TYPE_AUDIO);
                }
                if (!allowGlobal && !checkCallingPermissionAudio(forWrite, callingPackage)) {
                    // Apps without Audio permission can only see their own
                    // media, but we also let them see ringtone-style media to
                    // support legacy use-cases.
                    appendWhereStandalone(qb,
                            DatabaseUtils.bindSelection(FileColumns.OWNER_PACKAGE_NAME
                                    + " IN " + sharedPackages
                                    + " OR is_ringtone=1 OR is_alarm=1 OR is_notification=1"));
                }
                appendWhereStandaloneMatch(qb, FileColumns.IS_PENDING, matchPending);
                appendWhereStandaloneMatch(qb, FileColumns.IS_TRASHED, matchTrashed);
                appendWhereStandaloneMatch(qb, FileColumns.IS_FAVORITE, matchFavorite);
                if (honored != null) {
                    honored.accept(QUERY_ARG_MATCH_PENDING);
                    honored.accept(QUERY_ARG_MATCH_TRASHED);
                    honored.accept(QUERY_ARG_MATCH_FAVORITE);
                }
                if (!includeAllVolumes) {
                    appendWhereStandalone(qb, FileColumns.VOLUME_NAME + " IN " + includeVolumes);
                }
                break;

            case AUDIO_MEDIA_ID_GENRES_ID:
                appendWhereStandalone(qb, "_id=?", uri.getPathSegments().get(5));
                // fall-through
            case AUDIO_MEDIA_ID_GENRES:
                if (type == TYPE_QUERY) {
                    qb.setTables("audio_genres");
                    qb.setProjectionMap(getProjectionMap(Audio.Genres.class));
                } else {
                    throw new UnsupportedOperationException("Genres cannot be directly modified");
                }
                appendWhereStandalone(qb, "_id IN (SELECT genre_id FROM " +
                        "audio WHERE _id=?)", uri.getPathSegments().get(3));
                if (!allowGlobal && !checkCallingPermissionAudio(false, callingPackage)) {
                    // We don't have a great way to filter parsed metadata by
                    // owner, so callers need to hold READ_MEDIA_AUDIO
                    appendWhereStandalone(qb, "0");
                }
                break;

            case AUDIO_MEDIA_ID_PLAYLISTS_ID:
                appendWhereStandalone(qb, "_id=?", uri.getPathSegments().get(5));
                // fall-through
            case AUDIO_MEDIA_ID_PLAYLISTS:
                qb.setTables("audio_playlists");
                qb.setProjectionMap(getProjectionMap(Audio.Playlists.class));
                appendWhereStandalone(qb, "_id IN (SELECT playlist_id FROM " +
                        "audio_playlists_map WHERE audio_id=?)", uri.getPathSegments().get(3));
                if (!allowGlobal && !checkCallingPermissionAudio(false, callingPackage)) {
                    // We don't have a great way to filter parsed metadata by
                    // owner, so callers need to hold READ_MEDIA_AUDIO
                    appendWhereStandalone(qb, "0");
                }
                break;

            case AUDIO_GENRES_ID:
                appendWhereStandalone(qb, "_id=?", uri.getPathSegments().get(3));
                // fall-through
            case AUDIO_GENRES:
                qb.setTables("audio_genres");
                qb.setProjectionMap(getProjectionMap(Audio.Genres.class));
                if (!allowGlobal && !checkCallingPermissionAudio(false, callingPackage)) {
                    // We don't have a great way to filter parsed metadata by
                    // owner, so callers need to hold READ_MEDIA_AUDIO
                    appendWhereStandalone(qb, "0");
                }
                break;

            case AUDIO_GENRES_ID_MEMBERS:
                appendWhereStandalone(qb, "genre_id=?", uri.getPathSegments().get(3));
                // fall-through
            case AUDIO_GENRES_ALL_MEMBERS:
                if (type == TYPE_QUERY) {
                    qb.setTables("audio");

                    final ArrayMap<String, String> projectionMap = new ArrayMap<>(
                            getProjectionMap(Audio.Genres.Members.class));
                    projectionMap.put(Audio.Genres.Members.AUDIO_ID,
                            "_id AS " + Audio.Genres.Members.AUDIO_ID);
                    qb.setProjectionMap(projectionMap);
                } else {
                    throw new UnsupportedOperationException("Genres cannot be directly modified");
                }
                if (!allowGlobal && !checkCallingPermissionAudio(false, callingPackage)) {
                    // We don't have a great way to filter parsed metadata by
                    // owner, so callers need to hold READ_MEDIA_AUDIO
                    appendWhereStandalone(qb, "0");
                }
                break;

            case AUDIO_PLAYLISTS_ID:
                appendWhereStandalone(qb, "_id=?", uri.getPathSegments().get(3));
                matchPending = MATCH_INCLUDE;
                matchTrashed = MATCH_INCLUDE;
                // fall-through
            case AUDIO_PLAYLISTS:
                if (type == TYPE_QUERY) {
                    qb.setTables("audio_playlists");
                    qb.setProjectionMap(getProjectionMap(Audio.Playlists.class));
                } else {
                    qb.setTables("files");
                    appendWhereStandalone(qb, FileColumns.MEDIA_TYPE + "=?",
                            FileColumns.MEDIA_TYPE_PLAYLIST);
                }
                if (!allowGlobal && !checkCallingPermissionAudio(forWrite, callingPackage)) {
                    appendWhereStandalone(qb, FileColumns.OWNER_PACKAGE_NAME + " IN "
                            + sharedPackages);
                }
                appendWhereStandaloneMatch(qb, FileColumns.IS_PENDING, matchPending);
                appendWhereStandaloneMatch(qb, FileColumns.IS_TRASHED, matchTrashed);
                appendWhereStandaloneMatch(qb, FileColumns.IS_FAVORITE, matchFavorite);
                if (honored != null) {
                    honored.accept(QUERY_ARG_MATCH_PENDING);
                    honored.accept(QUERY_ARG_MATCH_TRASHED);
                    honored.accept(QUERY_ARG_MATCH_FAVORITE);
                }
                if (!includeAllVolumes) {
                    appendWhereStandalone(qb, FileColumns.VOLUME_NAME + " IN " + includeVolumes);
                }
                break;

            case AUDIO_PLAYLISTS_ID_MEMBERS_ID:
                appendWhereStandalone(qb, "audio_playlists_map._id=?",
                        uri.getPathSegments().get(5));
                // fall-through
            case AUDIO_PLAYLISTS_ID_MEMBERS: {
                appendWhereStandalone(qb, "playlist_id=?", uri.getPathSegments().get(3));
                if (type == TYPE_QUERY) {
                    qb.setTables("audio_playlists_map, audio");

                    final ArrayMap<String, String> projectionMap = new ArrayMap<>(
                            getProjectionMap(Audio.Playlists.Members.class));
                    projectionMap.put(Audio.Playlists.Members._ID,
                            "audio_playlists_map._id AS " + Audio.Playlists.Members._ID);
                    qb.setProjectionMap(projectionMap);

                    appendWhereStandalone(qb, "audio._id = audio_id");
                } else {
                    qb.setTables("audio_playlists_map");
                }
                if (!allowGlobal && !checkCallingPermissionAudio(false, callingPackage)) {
                    // We don't have a great way to filter parsed metadata by
                    // owner, so callers need to hold READ_MEDIA_AUDIO
                    appendWhereStandalone(qb, "0");
                }
                break;
            }

            case AUDIO_ALBUMART_ID:
                appendWhereStandalone(qb, "album_id=?", uri.getPathSegments().get(3));
                // fall-through
            case AUDIO_ALBUMART: {
                qb.setTables("album_art");

                final ArrayMap<String, String> projectionMap = new ArrayMap<>(
                        getProjectionMap(Audio.Thumbnails.class));
                projectionMap.put(Audio.Thumbnails._ID,
                        "album_id AS " + Audio.Thumbnails._ID);
                qb.setProjectionMap(projectionMap);

                if (!allowGlobal && !checkCallingPermissionAudio(false, callingPackage)) {
                    // We don't have a great way to filter parsed metadata by
                    // owner, so callers need to hold READ_MEDIA_AUDIO
                    appendWhereStandalone(qb, "0");
                }
                break;
            }
            case AUDIO_ARTISTS_ID_ALBUMS: {
                if (type == TYPE_QUERY) {
                    qb.setTables("audio_albums");
                    qb.setProjectionMap(getProjectionMap(Audio.Artists.Albums.class));

                    final String artistId = uri.getPathSegments().get(3);
                    appendWhereStandalone(qb, "artist_id=?", artistId);
                } else {
                    throw new UnsupportedOperationException("Albums cannot be directly modified");
                }
                if (!allowGlobal && !checkCallingPermissionAudio(false, callingPackage)) {
                    // We don't have a great way to filter parsed metadata by
                    // owner, so callers need to hold READ_MEDIA_AUDIO
                    appendWhereStandalone(qb, "0");
                }
                break;
            }

            case AUDIO_ARTISTS_ID:
                appendWhereStandalone(qb, "_id=?", uri.getPathSegments().get(3));
                // fall-through
            case AUDIO_ARTISTS:
                if (type == TYPE_QUERY) {
                    qb.setTables("audio_artists");
                    qb.setProjectionMap(getProjectionMap(Audio.Artists.class));
                } else {
                    throw new UnsupportedOperationException("Artists cannot be directly modified");
                }
                if (!allowGlobal && !checkCallingPermissionAudio(false, callingPackage)) {
                    // We don't have a great way to filter parsed metadata by
                    // owner, so callers need to hold READ_MEDIA_AUDIO
                    appendWhereStandalone(qb, "0");
                }
                break;

            case AUDIO_ALBUMS_ID:
                appendWhereStandalone(qb, "_id=?", uri.getPathSegments().get(3));
                // fall-through
            case AUDIO_ALBUMS: {
                if (type == TYPE_QUERY) {
                    qb.setTables("audio_albums");
                    qb.setProjectionMap(getProjectionMap(Audio.Albums.class));
                } else {
                    throw new UnsupportedOperationException("Albums cannot be directly modified");
                }
                if (!allowGlobal && !checkCallingPermissionAudio(false, callingPackage)) {
                    // We don't have a great way to filter parsed metadata by
                    // owner, so callers need to hold READ_MEDIA_AUDIO
                    appendWhereStandalone(qb, "0");
                }
                break;
            }

            case VIDEO_MEDIA_ID:
                appendWhereStandalone(qb, "_id=?", uri.getPathSegments().get(3));
                matchPending = MATCH_INCLUDE;
                matchTrashed = MATCH_INCLUDE;
                // fall-through
            case VIDEO_MEDIA:
                if (type == TYPE_QUERY) {
                    qb.setTables("video");
                    qb.setProjectionMap(getProjectionMap(Video.Media.class));
                } else {
                    qb.setTables("files");
                    appendWhereStandalone(qb, FileColumns.MEDIA_TYPE + "=?",
                            FileColumns.MEDIA_TYPE_VIDEO);
                }
                if (!allowGlobal && !checkCallingPermissionVideo(forWrite, callingPackage)) {
                    appendWhereStandalone(qb, FileColumns.OWNER_PACKAGE_NAME + " IN "
                            + sharedPackages);
                }
                appendWhereStandaloneMatch(qb, FileColumns.IS_PENDING, matchPending);
                appendWhereStandaloneMatch(qb, FileColumns.IS_TRASHED, matchTrashed);
                appendWhereStandaloneMatch(qb, FileColumns.IS_FAVORITE, matchFavorite);
                if (honored != null) {
                    honored.accept(QUERY_ARG_MATCH_PENDING);
                    honored.accept(QUERY_ARG_MATCH_TRASHED);
                    honored.accept(QUERY_ARG_MATCH_FAVORITE);
                }
                if (!includeAllVolumes) {
                    appendWhereStandalone(qb, FileColumns.VOLUME_NAME + " IN " + includeVolumes);
                }
                break;

            case VIDEO_THUMBNAILS_ID:
                appendWhereStandalone(qb, "_id=?", uri.getPathSegments().get(3));
                // fall-through
            case VIDEO_THUMBNAILS:
                qb.setTables("videothumbnails");
                qb.setProjectionMap(getProjectionMap(Video.Thumbnails.class));
                if (!allowGlobal && !checkCallingPermissionVideo(forWrite, callingPackage)) {
                    appendWhereStandalone(qb,
                            "video_id IN (SELECT _id FROM video WHERE owner_package_name IN "
                                    + sharedPackages + ")");
                }
                break;

            case FILES_ID:
                appendWhereStandalone(qb, "_id=?", uri.getPathSegments().get(2));
                matchPending = MATCH_INCLUDE;
                matchTrashed = MATCH_INCLUDE;
                // fall-through
            case FILES: {
                qb.setTables("files");
                qb.setProjectionMap(getProjectionMap(Files.FileColumns.class));

                final ArrayList<String> options = new ArrayList<>();
                if (!allowGlobal && !allowLegacyRead) {
                    options.add(DatabaseUtils.bindSelection("owner_package_name IN "
                            + sharedPackages));
                    if (allowLegacy) {
                        options.add(DatabaseUtils.bindSelection("volume_name=?",
                                MediaStore.VOLUME_EXTERNAL_PRIMARY));
                    }
                    if (checkCallingPermissionAudio(forWrite, callingPackage)) {
                        options.add(DatabaseUtils.bindSelection("media_type=?",
                                FileColumns.MEDIA_TYPE_AUDIO));
                        options.add(DatabaseUtils.bindSelection("media_type=?",
                                FileColumns.MEDIA_TYPE_PLAYLIST));
                        options.add(DatabaseUtils.bindSelection("media_type=?",
                                FileColumns.MEDIA_TYPE_SUBTITLE));
                        options.add("media_type=0 AND mime_type LIKE 'audio/%'");
                    }
                    if (checkCallingPermissionVideo(forWrite, callingPackage)) {
                        options.add(DatabaseUtils.bindSelection("media_type=?",
                                FileColumns.MEDIA_TYPE_VIDEO));
                        options.add(DatabaseUtils.bindSelection("media_type=?",
                                FileColumns.MEDIA_TYPE_SUBTITLE));
                        options.add("media_type=0 AND mime_type LIKE 'video/%'");
                    }
                    if (checkCallingPermissionImages(forWrite, callingPackage)) {
                        options.add(DatabaseUtils.bindSelection("media_type=?",
                                FileColumns.MEDIA_TYPE_IMAGE));
                        options.add("media_type=0 AND mime_type LIKE 'image/%'");
                    }
                }
                if (options.size() > 0) {
                    appendWhereStandalone(qb, TextUtils.join(" OR ", options));
                }

                appendWhereStandaloneMatch(qb, FileColumns.IS_PENDING, matchPending);
                appendWhereStandaloneMatch(qb, FileColumns.IS_TRASHED, matchTrashed);
                appendWhereStandaloneMatch(qb, FileColumns.IS_FAVORITE, matchFavorite);
                if (honored != null) {
                    honored.accept(QUERY_ARG_MATCH_PENDING);
                    honored.accept(QUERY_ARG_MATCH_TRASHED);
                    honored.accept(QUERY_ARG_MATCH_FAVORITE);
                }
                if (!includeAllVolumes) {
                    appendWhereStandalone(qb, FileColumns.VOLUME_NAME + " IN " + includeVolumes);
                }
                break;
            }
            case DOWNLOADS_ID:
                appendWhereStandalone(qb, "_id=?", uri.getPathSegments().get(2));
                matchPending = MATCH_INCLUDE;
                matchTrashed = MATCH_INCLUDE;
                // fall-through
            case DOWNLOADS: {
                if (type == TYPE_QUERY) {
                    qb.setTables("downloads");
                    qb.setProjectionMap(getProjectionMap(Downloads.class));
                } else {
                    qb.setTables("files");
                    appendWhereStandalone(qb, FileColumns.IS_DOWNLOAD + "=1");
                }

                final ArrayList<String> options = new ArrayList<>();
                if (!allowGlobal && !allowLegacyRead) {
                    options.add(DatabaseUtils.bindSelection("owner_package_name IN "
                            + sharedPackages));
                    if (allowLegacy) {
                        options.add(DatabaseUtils.bindSelection("volume_name=?",
                                MediaStore.VOLUME_EXTERNAL_PRIMARY));
                    }
                }
                if (options.size() > 0) {
                    appendWhereStandalone(qb, TextUtils.join(" OR ", options));
                }

                appendWhereStandaloneMatch(qb, FileColumns.IS_PENDING, matchPending);
                appendWhereStandaloneMatch(qb, FileColumns.IS_TRASHED, matchTrashed);
                appendWhereStandaloneMatch(qb, FileColumns.IS_FAVORITE, matchFavorite);
                if (honored != null) {
                    honored.accept(QUERY_ARG_MATCH_PENDING);
                    honored.accept(QUERY_ARG_MATCH_TRASHED);
                    honored.accept(QUERY_ARG_MATCH_FAVORITE);
                }
                if (!includeAllVolumes) {
                    appendWhereStandalone(qb, FileColumns.VOLUME_NAME + " IN " + includeVolumes);
                }
                break;
            }
            default:
                throw new UnsupportedOperationException(
                        "Unknown or unsupported URL: " + uri.toString());
        }

        if (type == TYPE_QUERY) {
            // To ensure we're enforcing our security model, all queries must
            // have a projection map configured
            if (qb.getProjectionMap() == null) {
                throw new IllegalStateException("All queries must have a projection map");
            }

            // If caller is an older app, we're willing to let through a
            // greylist of technically invalid columns
            if (getCallingPackageTargetSdkVersion() < Build.VERSION_CODES.Q) {
                qb.setProjectionGreylist(sGreylist);
            }

            // If we're the legacy provider, and the caller is the system, then
            // we're willing to let them access any columns they want
            if (mLegacyProvider && isCallingPackageSystem()) {
                qb.setProjectionGreylist(sGreylist);
            }
        }

        return qb;
    }

    /**
     * Determine if given {@link Uri} has a
     * {@link MediaColumns#OWNER_PACKAGE_NAME} column.
     */
    private boolean hasOwnerPackageName(Uri uri) {
        // It's easier to maintain this as an inverted list
        final int table = matchUri(uri, true);
        switch (table) {
            case IMAGES_THUMBNAILS_ID:
            case IMAGES_THUMBNAILS:
            case VIDEO_THUMBNAILS_ID:
            case VIDEO_THUMBNAILS:
            case AUDIO_ALBUMART:
            case AUDIO_ALBUMART_ID:
            case AUDIO_ALBUMART_FILE_ID:
                return false;
            default:
                return true;
        }
    }

    /**
     * @deprecated all operations should be routed through the overload that
     *             accepts a {@link Bundle} of extras.
     */
    @Override
    @Deprecated
    public int delete(Uri uri, String selection, String[] selectionArgs) {
        return delete(uri, ContentResolver.createSqlQueryBundle(selection, selectionArgs));
    }

    @Override
    public int delete(@NonNull Uri uri, @Nullable Bundle extras) {
        Trace.beginSection("insert");
        try {
            return deleteInternal(uri, extras);
        } catch (FallbackException e) {
            return e.translateForUpdateDelete(getCallingPackageTargetSdkVersion());
        } finally {
            Trace.endSection();
        }
    }

    private int deleteInternal(@NonNull Uri uri, @Nullable Bundle extras)
            throws FallbackException {
        extras = (extras != null) ? extras : Bundle.EMPTY;

        final String userWhere = extras.getString(QUERY_ARG_SQL_SELECTION);
        final String[] userWhereArgs = extras.getStringArray(QUERY_ARG_SQL_SELECTION_ARGS);

        uri = safeUncanonicalize(uri);

        int count;

        final String volumeName = getVolumeName(uri);
        final int targetSdkVersion = getCallingPackageTargetSdkVersion();
        final boolean allowHidden = isCallingPackageAllowedHidden();
        final int match = matchUri(uri, allowHidden);

        // handle MEDIA_SCANNER before calling getDatabaseForUri()
        if (match == MEDIA_SCANNER) {
            if (mMediaScannerVolume == null) {
                return 0;
            }

            final DatabaseHelper helper = getDatabaseForUri(
                    MediaStore.Files.getContentUri(mMediaScannerVolume));

            helper.mScanStopTime = SystemClock.elapsedRealtime();
            String msg = dump(helper, false);
            DatabaseHelper.logToDb(helper.getWritableDatabase(), msg);

            mMediaScannerVolume = null;
            return 1;
        }

        if (match == VOLUMES_ID) {
            detachVolume(uri);
            count = 1;
        }

        final DatabaseHelper helper = getDatabaseForUri(uri);
        final SQLiteDatabase db = helper.getWritableDatabase();

        {
            final SQLiteQueryBuilder qb = getQueryBuilder(TYPE_DELETE, match, uri, extras, null);

            // Give callers interacting with a specific media item a chance to
            // escalate access if they don't already have it
            switch (match) {
                case AUDIO_MEDIA_ID:
                case VIDEO_MEDIA_ID:
                case IMAGES_MEDIA_ID:
                    enforceCallingPermission(uri, extras, true);
            }

            final String[] projection = new String[] {
                    FileColumns.MEDIA_TYPE,
                    FileColumns.DATA,
                    FileColumns._ID,
                    FileColumns.IS_DOWNLOAD,
                    FileColumns.MIME_TYPE,
            };
            final boolean isFilesTable = qb.getTables().equals("files");
            final LongSparseArray<String> deletedDownloadIds = new LongSparseArray<>();
            if (isFilesTable) {
                String deleteparam = uri.getQueryParameter(MediaStore.PARAM_DELETE_DATA);
                if (deleteparam == null || ! deleteparam.equals("false")) {
                    Cursor c = qb.query(db, projection, userWhere, userWhereArgs,
                            null, null, null, null);
                    String [] idvalue = new String[] { "" };
                    String [] playlistvalues = new String[] { "", "" };
                    try {
                        while (c.moveToNext()) {
                            final int mediaType = c.getInt(0);
                            final String data = c.getString(1);
                            final long id = c.getLong(2);
                            final int isDownload = c.getInt(3);
                            final String mimeType = c.getString(4);

                            // Forget that caller is owner of this item
                            mCallingIdentity.get().setOwned(id, false);

                            // Invalidate thumbnails and revoke all outstanding grants
                            final Uri deletedUri = Files.getContentUri(volumeName, id);
                            invalidateThumbnails(deletedUri);
                            acceptWithExpansion((expandedUri) -> {
                                getContext().revokeUriPermission(expandedUri,
                                        Intent.FLAG_GRANT_READ_URI_PERMISSION
                                                | Intent.FLAG_GRANT_WRITE_URI_PERMISSION);
                            }, deletedUri);

                            deleteIfAllowed(uri, extras, data);

                            // Only need to inform DownloadProvider about the downloads deleted on
                            // external volume.
                            if (isDownload == 1) {
                                deletedDownloadIds.put(id, mimeType);
                            }
                            if (mediaType == FileColumns.MEDIA_TYPE_IMAGE) {
                                MediaDocumentsProvider.onMediaStoreDelete(getContext(),
                                        volumeName, FileColumns.MEDIA_TYPE_IMAGE, id);
                            } else if (mediaType == FileColumns.MEDIA_TYPE_VIDEO) {
                                MediaDocumentsProvider.onMediaStoreDelete(getContext(),
                                        volumeName, FileColumns.MEDIA_TYPE_VIDEO, id);
                            } else if (mediaType == FileColumns.MEDIA_TYPE_AUDIO) {
                                if (!helper.mInternal) {
                                    MediaDocumentsProvider.onMediaStoreDelete(getContext(),
                                            volumeName, FileColumns.MEDIA_TYPE_AUDIO, id);

                                    idvalue[0] = String.valueOf(id);
                                    // for each playlist that the item appears in, move
                                    // all the items behind it forward by one
                                    Cursor cc = db.query("audio_playlists_map",
                                                sPlaylistIdPlayOrder,
                                                "audio_id=?", idvalue, null, null, null);
                                    try {
                                        while (cc.moveToNext()) {
                                            long playlistId = cc.getLong(0);
                                            playlistvalues[0] = String.valueOf(playlistId);
                                            playlistvalues[1] = String.valueOf(cc.getInt(1));
                                            int rowsChanged = db.executeSql("UPDATE audio_playlists_map" +
                                                    " SET play_order=play_order-1" +
                                                    " WHERE playlist_id=? AND play_order>?",
                                                    playlistvalues);

                                            if (rowsChanged > 0) {
                                                updatePlaylistDateModifiedToNow(db, playlistId);
                                            }
                                        }
                                        db.delete("audio_playlists_map", "audio_id=?", idvalue);
                                    } finally {
                                        FileUtils.closeQuietly(cc);
                                    }
                                }
                            } else if (isDownload == 1) {
                                MediaDocumentsProvider.onMediaStoreDelete(getContext(),
                                        volumeName, mediaType, id);
                            } else if (mediaType == FileColumns.MEDIA_TYPE_PLAYLIST) {
                                // TODO, maybe: remove the audio_playlists_cleanup trigger and
                                // implement functionality here (clean up the playlist map)
                            }
                        }
                    } finally {
                        FileUtils.closeQuietly(c);
                    }
                    // Do not allow deletion if the file/object is referenced as parent
                    // by some other entries. It could cause database corruption.
                    appendWhereStandalone(qb, ID_NOT_PARENT_CLAUSE);
                }
            }

            switch (match) {
                case AUDIO_GENRES_ID_MEMBERS:
                    throw new FallbackException("Genres are read-only", Build.VERSION_CODES.R);

                case IMAGES_THUMBNAILS_ID:
                case IMAGES_THUMBNAILS:
                case VIDEO_THUMBNAILS_ID:
                case VIDEO_THUMBNAILS:
                    // Delete the referenced files first.
                    Cursor c = qb.query(db, sDataOnlyColumn, userWhere, userWhereArgs, null, null,
                            null, null);
                    if (c != null) {
                        try {
                            while (c.moveToNext()) {
                                deleteIfAllowed(uri, extras, c.getString(0));
                            }
                        } finally {
                            FileUtils.closeQuietly(c);
                        }
                    }
                    count = deleteRecursive(qb, db, userWhere, userWhereArgs);
                    break;

                case AUDIO_PLAYLISTS_ID_MEMBERS_ID:
                    long playlistId = Long.parseLong(uri.getPathSegments().get(3));
                    count = deleteRecursive(qb, db, userWhere, userWhereArgs);
                    if (count > 0) {
                        updatePlaylistDateModifiedToNow(db, playlistId);
                    }
                    break;
                default:
                    count = deleteRecursive(qb, db, userWhere, userWhereArgs);
                    break;
            }

            if (deletedDownloadIds.size() > 0) {
                final long token = Binder.clearCallingIdentity();
                try (ContentProviderClient client = getContext().getContentResolver()
                     .acquireUnstableContentProviderClient(
                             android.provider.Downloads.Impl.AUTHORITY)) {
                    final Bundle callExtras = new Bundle();
                    final long[] ids = new long[deletedDownloadIds.size()];
                    final String[] mimeTypes = new String[deletedDownloadIds.size()];
                    for (int i = deletedDownloadIds.size() - 1; i >= 0; --i) {
                        ids[i] = deletedDownloadIds.keyAt(i);
                        mimeTypes[i] = deletedDownloadIds.valueAt(i);
                    }
                    callExtras.putLongArray(android.provider.Downloads.EXTRA_IDS, ids);
                    callExtras.putStringArray(android.provider.Downloads.EXTRA_MIME_TYPES,
                            mimeTypes);
                    client.call(android.provider.Downloads.CALL_MEDIASTORE_DOWNLOADS_DELETED,
                            null, callExtras);
                } catch (RemoteException e) {
                    // Should not happen
                } finally {
                    Binder.restoreCallingIdentity(token);
                }
            }

            if (isFilesTable && !isCallingPackageSystem()) {
                Metrics.logDeletion(volumeName, System.currentTimeMillis(),
                        getCallingPackageOrSelf(), count);
            }
        }

        if (count > 0) {
            acceptWithExpansion(helper::notifyChange, uri);
        }
        return count;
    }

    /**
     * Executes identical delete repeatedly within a single transaction until
     * stability is reached. Combined with {@link #ID_NOT_PARENT_CLAUSE}, this
     * can be used to recursively delete all matching entries, since it only
     * deletes parents when no references remaining.
     */
    private int deleteRecursive(SQLiteQueryBuilder qb, SQLiteDatabase db, String userWhere,
            String[] userWhereArgs) {
        synchronized (mDirectoryCache) {
            mDirectoryCache.clear();

            db.beginTransaction();
            try {
                int n = 0;
                int total = 0;
                do {
                    n = qb.delete(db, userWhere, userWhereArgs);
                    total += n;
                } while (n > 0);
                db.setTransactionSuccessful();
                return total;
            } finally {
                db.endTransaction();
            }
        }
    }

    @Override
    public Bundle call(String method, String arg, Bundle extras) {
        Trace.beginSection("call");
        try {
            return callInternal(method, arg, extras);
        } finally {
            Trace.endSection();
        }
    }

    private Bundle callInternal(String method, String arg, Bundle extras) {
        switch (method) {
            case MediaStore.WAIT_FOR_IDLE_CALL: {
                final CountDownLatch latch = new CountDownLatch(1);
                BackgroundThread.getExecutor().execute(() -> {
                    latch.countDown();
                });
                try {
                    latch.await(30, TimeUnit.SECONDS);
                } catch (InterruptedException e) {
                    throw new IllegalStateException(e);
                }
                return null;
            }
            case MediaStore.SCAN_FILE_CALL:
            case MediaStore.SCAN_VOLUME_CALL: {
                final LocalCallingIdentity token = clearLocalCallingIdentity();
                final CallingIdentity providerToken = clearCallingIdentity();
                try {
                    final Bundle res = new Bundle();
                    switch (method) {
                        case MediaStore.SCAN_FILE_CALL: {
                            final File file = new File(arg);
                            res.putParcelable(Intent.EXTRA_STREAM, scanFile(file, REASON_DEMAND));
                            break;
                        }
                        case MediaStore.SCAN_VOLUME_CALL: {
                            final String volumeName = arg;
                            MediaService.onScanVolume(getContext(), volumeName, REASON_DEMAND);
                            break;
                        }
                    }
                    return res;
                } catch (IOException e) {
                    throw new RuntimeException(e);
                } finally {
                    restoreCallingIdentity(providerToken);
                    restoreLocalCallingIdentity(token);
                }
            }
            case MediaStore.GET_VERSION_CALL: {
                final String volumeName = extras.getString(Intent.EXTRA_TEXT);

                final SQLiteDatabase db;
                try {
                    db = getDatabaseForUri(MediaStore.Files.getContentUri(volumeName))
                            .getReadableDatabase();
                } catch (VolumeNotFoundException e) {
                    throw e.rethrowAsIllegalArgumentException();
                }

                final String version = db.getVersion() + ":" + DatabaseHelper.getOrCreateUuid(db);

                final Bundle res = new Bundle();
                res.putString(Intent.EXTRA_TEXT, version);
                return res;
            }
            case MediaStore.GET_DOCUMENT_URI_CALL: {
                final Uri mediaUri = extras.getParcelable(DocumentsContract.EXTRA_URI);
                enforceCallingPermission(mediaUri, extras, false);

                final Uri fileUri;
                final LocalCallingIdentity token = clearLocalCallingIdentity();
                try {
                    fileUri = Uri.fromFile(queryForDataFile(mediaUri, null));
                } catch (FileNotFoundException e) {
                    throw new IllegalArgumentException(e);
                } finally {
                    restoreLocalCallingIdentity(token);
                }

                try (ContentProviderClient client = getContext().getContentResolver()
                        .acquireUnstableContentProviderClient(
                                DocumentsContract.EXTERNAL_STORAGE_PROVIDER_AUTHORITY)) {
                    extras.putParcelable(DocumentsContract.EXTRA_URI, fileUri);
                    return client.call(method, null, extras);
                } catch (RemoteException e) {
                    throw new IllegalStateException(e);
                }
            }
            case MediaStore.GET_MEDIA_URI_CALL: {
                final Uri documentUri = extras.getParcelable(DocumentsContract.EXTRA_URI);
                getContext().enforceCallingUriPermission(documentUri,
                        Intent.FLAG_GRANT_READ_URI_PERMISSION, TAG);

                final Uri fileUri;
                try (ContentProviderClient client = getContext().getContentResolver()
                        .acquireUnstableContentProviderClient(
                                DocumentsContract.EXTERNAL_STORAGE_PROVIDER_AUTHORITY)) {
                    final Bundle res = client.call(method, null, extras);
                    fileUri = res.getParcelable(DocumentsContract.EXTRA_URI);
                } catch (RemoteException e) {
                    throw new IllegalStateException(e);
                }

                final LocalCallingIdentity token = clearLocalCallingIdentity();
                try {
                    final Bundle res = new Bundle();
                    res.putParcelable(DocumentsContract.EXTRA_URI,
                            queryForMediaUri(new File(fileUri.getPath()), null));
                    return res;
                } catch (FileNotFoundException e) {
                    throw new IllegalArgumentException(e);
                } finally {
                    restoreLocalCallingIdentity(token);
                }
            }
            case MediaStore.CREATE_WRITE_REQUEST_CALL:
            case MediaStore.CREATE_FAVORITE_REQUEST_CALL:
            case MediaStore.CREATE_TRASH_REQUEST_CALL:
            case MediaStore.CREATE_DELETE_REQUEST_CALL: {
                final PendingIntent pi = createRequest(method, extras);
                final Bundle res = new Bundle();
                res.putParcelable(MediaStore.EXTRA_RESULT, pi);
                return res;
            }
            default:
                throw new UnsupportedOperationException("Unsupported call: " + method);
        }
    }

    static List<Uri> collectUris(ClipData clipData) {
        final ArrayList<Uri> res = new ArrayList<>();
        for (int i = 0; i < clipData.getItemCount(); i++) {
            res.add(clipData.getItemAt(i).getUri());
        }
        return res;
    }

    /**
     * Generate the {@link PendingIntent} for the given grant request. This
     * method also sanity checks the incoming arguments for security purposes
     * before creating the privileged {@link PendingIntent}.
     */
    private @NonNull PendingIntent createRequest(@NonNull String method, @NonNull Bundle extras) {
        final ClipData clipData = extras.getParcelable(MediaStore.EXTRA_CLIP_DATA);
        final List<Uri> uris = collectUris(clipData);

        final String volumeName = MediaStore.getVolumeName(uris.get(0));
        for (Uri uri : uris) {
            // Require that everything is on the same volume
            if (!Objects.equals(volumeName, MediaStore.getVolumeName(uri))) {
                throw new IllegalArgumentException("All requested items must be on same volume");
            }

            final int match = matchUri(uri, false);
            switch (match) {
                case IMAGES_MEDIA_ID:
                case AUDIO_MEDIA_ID:
                case VIDEO_MEDIA_ID:
                    // Caller is requesting a specific media item by its ID,
                    // which means it's valid for requests
                    break;
                default:
                    throw new IllegalArgumentException(
                            "All requested items must be referenced by specific ID");
            }
        }

        // Enforce that limited set of columns can be mutated
        final ContentValues values = extras.getParcelable(MediaStore.EXTRA_CONTENT_VALUES);
        final List<String> allowedColumns;
        switch (method) {
            case MediaStore.CREATE_FAVORITE_REQUEST_CALL:
                allowedColumns = Arrays.asList(
                        MediaColumns.IS_FAVORITE);
                break;
            case MediaStore.CREATE_TRASH_REQUEST_CALL:
                allowedColumns = Arrays.asList(
                        MediaColumns.IS_TRASHED,
                        MediaColumns.DATE_EXPIRES);
                break;
            default:
                allowedColumns = Arrays.asList();
                break;
        }
        if (values != null) {
            for (String key : values.keySet()) {
                if (!allowedColumns.contains(key)) {
                    throw new IllegalArgumentException("Invalid column " + key);
                }
            }
        }

        final Context context = getContext();
        final Intent intent = new Intent(method, null, context, PermissionActivity.class);
        intent.putExtras(extras);
        return PendingIntent.getActivity(context, PermissionActivity.REQUEST_CODE, intent,
                FLAG_ONE_SHOT | FLAG_CANCEL_CURRENT | FLAG_IMMUTABLE);
    }

    /**
     * Ensure that all local databases have a custom collator registered for the
     * given {@link ULocale} locale.
     *
     * @return the corresponding custom collation name to be used in
     *         {@code ORDER BY} clauses.
     */
    private @NonNull String ensureCustomCollator(@NonNull String locale) {
        // Quick sanity check that requested locale looks sane
        new ULocale(locale);

        final String collationName = "custom_" + locale.replaceAll("[^a-zA-Z]", "");
        synchronized (mCustomCollators) {
            if (!mCustomCollators.contains(collationName)) {
                for (DatabaseHelper helper : new DatabaseHelper[] {
                        mInternalDatabase,
                        mExternalDatabase
                }) {
                    final SQLiteDatabase db = helper.getReadableDatabase();
                    try (Cursor c = db.rawQuery("SELECT icu_load_collation(?, ?);",
                            new String[] { locale, collationName }, null)) {
                        while (c.moveToNext()) {
                        }
                    }
                }
                mCustomCollators.add(collationName);
            }
        }
        return collationName;
    }

    private int pruneThumbnails(@NonNull CancellationSignal signal) {
        int prunedCount = 0;

        final DatabaseHelper helper = mExternalDatabase;
        final SQLiteDatabase db = helper.getReadableDatabase();

        // Determine all known media items
        final LongArray knownIds = new LongArray();
        try (Cursor c = db.query(true, "files", new String[] { BaseColumns._ID },
                null, null, null, null, null, null, signal)) {
            while (c.moveToNext()) {
                knownIds.add(c.getLong(0));
            }
        }

        final long[] knownIdsRaw = knownIds.toArray();
        Arrays.sort(knownIdsRaw);

        for (String volumeName : getExternalVolumeNames()) {
            final File volumePath;
            try {
                volumePath = getVolumePath(volumeName);
            } catch (FileNotFoundException e) {
                Log.w(TAG, "Failed to resolve volume " + volumeName, e);
                continue;
            }

            // Reconcile all thumbnails, deleting stale items
            for (File thumbDir : new File[] {
                    FileUtils.buildPath(volumePath, Environment.DIRECTORY_MUSIC, ".thumbnails"),
                    FileUtils.buildPath(volumePath, Environment.DIRECTORY_MOVIES, ".thumbnails"),
                    FileUtils.buildPath(volumePath, Environment.DIRECTORY_PICTURES, ".thumbnails"),
            }) {
                // Possibly bail before digging into each directory
                signal.throwIfCanceled();

                final File[] files = thumbDir.listFiles();
                for (File thumbFile : (files != null) ? files : new File[0]) {
                    final String name = FileUtils.extractFileName(thumbFile.getName());
                    try {
                        final long id = Long.parseLong(name);
                        if (Arrays.binarySearch(knownIdsRaw, id) >= 0) {
                            // Thumbnail belongs to known media, keep it
                            continue;
                        }
                    } catch (NumberFormatException e) {
                    }

                    Log.v(TAG, "Deleting stale thumbnail " + thumbFile);
                    thumbFile.delete();
                    prunedCount++;
                }
            }
        }

        // Also delete stale items from legacy tables
        db.execSQL("delete from thumbnails "
                + "where image_id not in (select _id from images)");
        db.execSQL("delete from videothumbnails "
                + "where video_id not in (select _id from video)");

        return prunedCount;
    }

    abstract class Thumbnailer {
        final String directoryName;

        public Thumbnailer(String directoryName) {
            this.directoryName = directoryName;
        }

        private File getThumbnailFile(Uri uri) throws IOException {
            final String volumeName = resolveVolumeName(uri);
            final File volumePath = getVolumePath(volumeName);
            return FileUtils.buildPath(volumePath, directoryName,
                    ".thumbnails", ContentUris.parseId(uri) + ".jpg");
        }

        public abstract Bitmap getThumbnailBitmap(Uri uri, CancellationSignal signal)
                throws IOException;

        public File ensureThumbnail(Uri uri, CancellationSignal signal) throws IOException {
            final File thumbFile = getThumbnailFile(uri);
            thumbFile.getParentFile().mkdirs();
            if (!thumbFile.exists()) {
                final Bitmap thumbnail = getThumbnailBitmap(uri, signal);
                try (OutputStream out = new FileOutputStream(thumbFile)) {
                    thumbnail.compress(Bitmap.CompressFormat.JPEG, 90, out);
                }
            }
            return thumbFile;
        }

        public void invalidateThumbnail(Uri uri) throws IOException {
            getThumbnailFile(uri).delete();
        }
    }

    private Thumbnailer mAudioThumbnailer = new Thumbnailer(Environment.DIRECTORY_MUSIC) {
        @Override
        public Bitmap getThumbnailBitmap(Uri uri, CancellationSignal signal) throws IOException {
            return ThumbnailUtils.createAudioThumbnail(queryForDataFile(uri, signal),
                    mThumbSize, signal);
        }
    };

    private Thumbnailer mVideoThumbnailer = new Thumbnailer(Environment.DIRECTORY_MOVIES) {
        @Override
        public Bitmap getThumbnailBitmap(Uri uri, CancellationSignal signal) throws IOException {
            return ThumbnailUtils.createVideoThumbnail(queryForDataFile(uri, signal),
                    mThumbSize, signal);
        }
    };

    private Thumbnailer mImageThumbnailer = new Thumbnailer(Environment.DIRECTORY_PICTURES) {
        @Override
        public Bitmap getThumbnailBitmap(Uri uri, CancellationSignal signal) throws IOException {
            return ThumbnailUtils.createImageThumbnail(queryForDataFile(uri, signal),
                    mThumbSize, signal);
        }
    };

    private void invalidateThumbnails(Uri uri) {
        Trace.beginSection("invalidateThumbnails");
        try {
            invalidateThumbnailsInternal(uri);
        } finally {
            Trace.endSection();
        }
    }

    private void invalidateThumbnailsInternal(Uri uri) {
        final long id = ContentUris.parseId(uri);
        try {
            mAudioThumbnailer.invalidateThumbnail(uri);
            mVideoThumbnailer.invalidateThumbnail(uri);
            mImageThumbnailer.invalidateThumbnail(uri);
        } catch (IOException ignored) {
        }

        final DatabaseHelper helper;
        final SQLiteDatabase db;
        try {
            helper = getDatabaseForUri(uri);
            db = helper.getWritableDatabase();
        } catch (VolumeNotFoundException e) {
            Log.w(TAG, e);
            return;
        }

        final String idString = Long.toString(id);
        try (Cursor c = db.rawQuery("select _data from thumbnails where image_id=?"
                + " union all select _data from videothumbnails where video_id=?",
                new String[] { idString, idString })) {
            while (c.moveToNext()) {
                String path = c.getString(0);
                deleteIfAllowed(uri, Bundle.EMPTY, path);
            }
        }

        db.execSQL("delete from thumbnails where image_id=?", new String[] { idString });
        db.execSQL("delete from videothumbnails where video_id=?", new String[] { idString });
    }

    /**
     * @deprecated all operations should be routed through the overload that
     *             accepts a {@link Bundle} of extras.
     */
    @Override
    @Deprecated
    public int update(Uri uri, ContentValues values, String selection, String[] selectionArgs) {
        return update(uri, values,ContentResolver.createSqlQueryBundle(selection, selectionArgs));
    }

    @Override
    public int update(@NonNull Uri uri, @Nullable ContentValues values,
            @Nullable Bundle extras) {
        Trace.beginSection("update");
        try {
            return updateInternal(uri, values, extras);
        } catch (FallbackException e) {
            return e.translateForUpdateDelete(getCallingPackageTargetSdkVersion());
        } finally {
            Trace.endSection();
        }
    }

    private int updateInternal(@NonNull Uri uri, @Nullable ContentValues initialValues,
            @Nullable Bundle extras) throws FallbackException {
        extras = (extras != null) ? extras : Bundle.EMPTY;

        // Related items are only considered for new media creation, and they
        // can't be leveraged to move existing content into blocked locations
        extras.remove(QUERY_ARG_RELATED_URI);

        final String userWhere = extras.getString(QUERY_ARG_SQL_SELECTION);
        final String[] userWhereArgs = extras.getStringArray(QUERY_ARG_SQL_SELECTION_ARGS);

        if ("com.google.android.GoogleCamera".equals(getCallingPackageOrSelf())) {
            if (matchUri(uri, false) == IMAGES_MEDIA_ID) {
                Log.w(TAG, "Working around app bug in b/111966296");
                uri = MediaStore.Files.getContentUri("external", ContentUris.parseId(uri));
            } else if (matchUri(uri, false) == VIDEO_MEDIA_ID) {
                Log.w(TAG, "Working around app bug in b/112246630");
                uri = MediaStore.Files.getContentUri("external", ContentUris.parseId(uri));
            }
        }

        uri = safeUncanonicalize(uri);

        int count;

        final String volumeName = getVolumeName(uri);
        final int targetSdkVersion = getCallingPackageTargetSdkVersion();
        final boolean allowHidden = isCallingPackageAllowedHidden();
        final int match = matchUri(uri, allowHidden);

        final DatabaseHelper helper = getDatabaseForUri(uri);
        final SQLiteDatabase db = helper.getWritableDatabase();

        final SQLiteQueryBuilder qb = getQueryBuilder(TYPE_UPDATE, match, uri, extras, null);

        // Give callers interacting with a specific media item a chance to
        // escalate access if they don't already have it
        switch (match) {
            case AUDIO_MEDIA_ID:
            case VIDEO_MEDIA_ID:
            case IMAGES_MEDIA_ID:
                enforceCallingPermission(uri, extras, true);
        }

        boolean triggerInvalidate = false;
        boolean triggerScan = false;
        if (initialValues != null) {
            // IDs are forever; nobody should be editing them
            initialValues.remove(MediaColumns._ID);

            // Ignore or augment incoming raw filesystem paths
            for (String column : sDataColumns.keySet()) {
                if (!initialValues.containsKey(column)) continue;

                if (isCallingPackageSystem() || isCallingPackageLegacyWrite()) {
                    // Mutation allowed
                } else {
                    Log.w(TAG, "Ignoring mutation of  " + column + " from "
                            + getCallingPackageOrSelf());
                    initialValues.remove(column);
                }
            }

            if (!isCallingPackageSystem()) {
                Trace.beginSection("filter");

                // Remote callers have no direct control over owner column; we
                // force it be whoever is creating the content.
                initialValues.remove(MediaColumns.OWNER_PACKAGE_NAME);

                // We default to filtering mutable columns, except when we know
                // the single item being updated is pending; when it's finally
                // published we'll overwrite these values.
                final Uri finalUri = uri;
                final Supplier<Boolean> isPending = new CachedSupplier<>(() -> {
                    return isPending(finalUri);
                });

                // Column values controlled by media scanner aren't writable by
                // apps, since any edits here don't reflect the metadata on
                // disk, and they'd be overwritten during a rescan.
                for (String column : new ArraySet<>(initialValues.keySet())) {
                    if (sMutableColumns.contains(column)) {
                        // Mutation normally allowed
                    } else if (isPending.get()) {
                        // Mutation relaxed while pending
                    } else {
                        Log.w(TAG, "Ignoring mutation of " + column + " from "
                                + getCallingPackageOrSelf());
                        initialValues.remove(column);

                        switch (match) {
                            default:
                                triggerScan = true;
                                break;
                            // If entry is a playlist, do not re-scan to match previous behavior
                            // and allow persistence of database-only edits until real re-scan
                            case AUDIO_MEDIA_ID_PLAYLISTS_ID:
                            case AUDIO_PLAYLISTS_ID:
                                break;
                        }
                    }

                    // If we're publishing this item, perform a blocking scan to
                    // make sure metadata is updated
                    if (MediaColumns.IS_PENDING.equals(column)) {
                        triggerScan = true;
                    }
                }

                Trace.endSection();
            }

            if ("files".equals(qb.getTables())) {
                maybeMarkAsDownload(initialValues);
            }

            // We no longer track location metadata
            if (initialValues.containsKey(ImageColumns.LATITUDE)) {
                initialValues.putNull(ImageColumns.LATITUDE);
            }
            if (initialValues.containsKey(ImageColumns.LONGITUDE)) {
                initialValues.putNull(ImageColumns.LONGITUDE);
            }
        }

        // If we're not updating anything, then we can skip
        if (initialValues.isEmpty()) return 0;

        final boolean isThumbnail;
        switch (match) {
            case IMAGES_THUMBNAILS:
            case IMAGES_THUMBNAILS_ID:
            case VIDEO_THUMBNAILS:
            case VIDEO_THUMBNAILS_ID:
            case AUDIO_ALBUMART:
            case AUDIO_ALBUMART_ID:
                isThumbnail = true;
                break;
            default:
                isThumbnail = false;
                break;
        }

        // If we're touching columns that would change placement of a file,
        // blend in current values and recalculate path
        if (containsAny(initialValues.keySet(), sPlacementColumns)
                && !initialValues.containsKey(MediaColumns.DATA)
                && !isCallingPackageSystem()
                && !isThumbnail) {
            Trace.beginSection("movement");

            // We only support movement under well-defined collections
            switch (match) {
                case AUDIO_MEDIA_ID:
                case VIDEO_MEDIA_ID:
                case IMAGES_MEDIA_ID:
                case DOWNLOADS_ID:
                    break;
                default:
                    throw new IllegalArgumentException("Movement of " + uri
                            + " which isn't part of well-defined collection not allowed");
            }

            final LocalCallingIdentity token = clearLocalCallingIdentity();
            try (Cursor c = queryForSingleItem(uri,
                    sPlacementColumns.toArray(new String[0]), userWhere, userWhereArgs, null)) {
                for (int i = 0; i < c.getColumnCount(); i++) {
                    final String column = c.getColumnName(i);
                    if (!initialValues.containsKey(column)) {
                        initialValues.put(column, c.getString(i));
                    }
                }
            } catch (FileNotFoundException e) {
                throw new IllegalStateException(e);
            } finally {
                restoreLocalCallingIdentity(token);
            }

            // Regenerate path using blended values; this will throw if caller
            // is attempting to place file into invalid location
            final String beforePath = initialValues.getAsString(MediaColumns.DATA);
            final String beforeVolume = extractVolumeName(beforePath);
            final String beforeOwner = extractPathOwnerPackageName(beforePath);

            initialValues.remove(MediaColumns.DATA);
            ensureNonUniqueFileColumns(match, uri, extras, initialValues, beforePath);

            final String probePath = initialValues.getAsString(MediaColumns.DATA);
            final String probeVolume = extractVolumeName(probePath);
            final String probeOwner = extractPathOwnerPackageName(probePath);
            if (Objects.equals(beforePath, probePath)) {
                Log.d(TAG, "Identical paths " + beforePath + "; not moving");
            } else if (!Objects.equals(beforeVolume, probeVolume)) {
                throw new IllegalArgumentException("Changing volume from " + beforePath + " to "
                        + probePath + " not allowed");
            } else if (!Objects.equals(beforeOwner, probeOwner)) {
                throw new IllegalArgumentException("Changing ownership from " + beforePath + " to "
                        + probePath + " not allowed");
            } else {
                // Now that we've confirmed an actual movement is taking place,
                // ensure we have a unique destination
                initialValues.remove(MediaColumns.DATA);
                ensureUniqueFileColumns(match, uri, extras, initialValues);

                final String afterPath = initialValues.getAsString(MediaColumns.DATA);

                Log.d(TAG, "Moving " + beforePath + " to " + afterPath);
                try {
                    Os.rename(beforePath, afterPath);
                } catch (ErrnoException e) {
                    throw new IllegalStateException(e);
                }
                initialValues.put(MediaColumns.DATA, afterPath);
            }

            Trace.endSection();
        }

        // Make sure any updated paths look sane
        assertFileColumnsSane(match, uri, initialValues);

        // if the media type is being changed, check if it's being changed from image or video
        // to something else
        if (initialValues.containsKey(FileColumns.MEDIA_TYPE)) {
            final int newMediaType = initialValues.getAsInteger(FileColumns.MEDIA_TYPE);

            // If we're changing media types, invalidate any cached "empty"
            // answers for the new collection type.
            MediaDocumentsProvider.onMediaStoreInsert(
                    getContext(), volumeName, newMediaType, -1);

            // If we're changing media types, invalidate any thumbnails
            triggerInvalidate = true;
        }

        if (initialValues.containsKey(FileColumns.DATA)) {
            // If we're changing paths, invalidate any thumbnails
            triggerInvalidate = true;
        }

        // Since the update mutation may prevent us from matching items after
        // it's applied, we need to snapshot affected IDs here
        final LongArray updatedIds = new LongArray();
        if (triggerInvalidate || triggerScan) {
            Trace.beginSection("snapshot");
            final LocalCallingIdentity token = clearLocalCallingIdentity();
            try (Cursor c = qb.query(db, new String[] { FileColumns._ID },
                    userWhere, userWhereArgs, null, null, null)) {
                while (c.moveToNext()) {
                    updatedIds.add(c.getLong(0));
                }
            } finally {
                restoreLocalCallingIdentity(token);
                Trace.endSection();
            }
        }

        final ContentValues values = new ContentValues(initialValues);
        switch (match) {
            case AUDIO_MEDIA_ID: {
                computeAudioLocalizedValues(values);
                computeAudioKeyValues(values);
                // fall-through
            }
            case AUDIO_PLAYLISTS_ID:
            case VIDEO_MEDIA_ID:
            case IMAGES_MEDIA_ID:
            case FILES_ID:
            case DOWNLOADS_ID: {
                computeDataValues(values);
                break;
            }
        }

        switch (match) {
            case AUDIO_MEDIA_ID_PLAYLISTS_ID:
            case AUDIO_PLAYLISTS_ID:
                long playlistId = ContentUris.parseId(uri);
                count = qb.update(db, values, userWhere, userWhereArgs);
                if (count > 0) {
                    updatePlaylistDateModifiedToNow(db, playlistId);
                }
                break;
            case AUDIO_PLAYLISTS_ID_MEMBERS:
                long playlistIdMembers = Long.parseLong(uri.getPathSegments().get(3));
                count = qb.update(db, values, userWhere, userWhereArgs);
                if (count > 0) {
                    updatePlaylistDateModifiedToNow(db, playlistIdMembers);
                }
                break;
            case AUDIO_PLAYLISTS_ID_MEMBERS_ID:
                String moveit = uri.getQueryParameter("move");
                if (moveit != null) {
                    String key = MediaStore.Audio.Playlists.Members.PLAY_ORDER;
                    if (values.containsKey(key)) {
                        int newpos = values.getAsInteger(key);
                        List <String> segments = uri.getPathSegments();
                        long playlist = Long.parseLong(segments.get(3));
                        int oldpos = Integer.parseInt(segments.get(5));
                        int rowsChanged = movePlaylistEntry(volumeName, helper, db, playlist, oldpos, newpos);
                        if (rowsChanged > 0) {
                            updatePlaylistDateModifiedToNow(db, playlist);
                        }

                        return rowsChanged;
                    }
                    throw new IllegalArgumentException("Need to specify " + key +
                            " when using 'move' parameter");
                }
                // fall through
            default:
                count = qb.update(db, values, userWhere, userWhereArgs);
                break;
        }

        // If the caller tried (and failed) to update metadata, the file on disk
        // might have changed, to scan it to collect the latest metadata.
        if (triggerInvalidate || triggerScan) {
            Trace.beginSection("invalidate");
            final LocalCallingIdentity token = clearLocalCallingIdentity();
            try {
                for (int i = 0; i < updatedIds.size(); i++) {
                    final long updatedId = updatedIds.get(i);
                    final Uri updatedUri = Files.getContentUri(volumeName, updatedId);
                    BackgroundThread.getExecutor().execute(() -> {
                        invalidateThumbnails(updatedUri);
                    });

                    if (triggerScan) {
                        try (Cursor c = queryForSingleItem(updatedUri,
                                new String[] { FileColumns.DATA }, null, null, null)) {
                            mMediaScanner.scanFile(new File(c.getString(0)), REASON_DEMAND);
                        } catch (Exception e) {
                            Log.w(TAG, "Failed to update metadata for " + updatedUri, e);
                        }
                    }
                }
            } finally {
                restoreLocalCallingIdentity(token);
                Trace.endSection();
            }
        }

        if (count > 0) {
            acceptWithExpansion(helper::notifyChange, uri);
        }
        return count;
    }

    private int movePlaylistEntry(String volumeName, DatabaseHelper helper, SQLiteDatabase db,
            long playlist, int from, int to) {
        if (from == to) {
            return 0;
        }
        db.beginTransaction();
        int numlines = 0;
        Cursor c = null;
        try {
            c = db.query("audio_playlists_map",
                    new String [] {"play_order" },
                    "playlist_id=?", new String[] {"" + playlist}, null, null, "play_order",
                    from + ",1");
            c.moveToFirst();
            int from_play_order = c.getInt(0);
            FileUtils.closeQuietly(c);
            c = db.query("audio_playlists_map",
                    new String [] {"play_order" },
                    "playlist_id=?", new String[] {"" + playlist}, null, null, "play_order",
                    to + ",1");
            c.moveToFirst();
            int to_play_order = c.getInt(0);
            db.execSQL("UPDATE audio_playlists_map SET play_order=-1" +
                    " WHERE play_order=" + from_play_order +
                    " AND playlist_id=" + playlist);
            // We could just run both of the next two statements, but only one of
            // of them will actually do anything, so might as well skip the compile
            // and execute steps.
            if (from  < to) {
                db.execSQL("UPDATE audio_playlists_map SET play_order=play_order-1" +
                        " WHERE play_order<=" + to_play_order +
                        " AND play_order>" + from_play_order +
                        " AND playlist_id=" + playlist);
                numlines = to - from + 1;
            } else {
                db.execSQL("UPDATE audio_playlists_map SET play_order=play_order+1" +
                        " WHERE play_order>=" + to_play_order +
                        " AND play_order<" + from_play_order +
                        " AND playlist_id=" + playlist);
                numlines = from - to + 1;
            }
            db.execSQL("UPDATE audio_playlists_map SET play_order=" + to_play_order +
                    " WHERE play_order=-1 AND playlist_id=" + playlist);
            db.setTransactionSuccessful();
        } finally {
            db.endTransaction();
            FileUtils.closeQuietly(c);
        }

        Uri uri = ContentUris.withAppendedId(
                MediaStore.Audio.Playlists.getContentUri(volumeName), playlist);
        // notifyChange() must be called after the database transaction is ended
        // or the listeners will read the old data in the callback
        getContext().getContentResolver().notifyChange(uri, null);

        return numlines;
    }

    private void updatePlaylistDateModifiedToNow(SQLiteDatabase database, long playlistId) {
        ContentValues values = new ContentValues();
        values.put(
                FileColumns.DATE_MODIFIED,
                TimeUnit.MILLISECONDS.toSeconds(System.currentTimeMillis())
        );

        database.update(
                MediaStore.Files.TABLE,
                values,
                MediaStore.Files.FileColumns._ID + "=?",
                new String[]{String.valueOf(playlistId)}
        );
    }

    @Override
    public ParcelFileDescriptor openFile(Uri uri, String mode) throws FileNotFoundException {
        return openFileCommon(uri, mode, null);
    }

    @Override
    public ParcelFileDescriptor openFile(Uri uri, String mode, CancellationSignal signal)
            throws FileNotFoundException {
        return openFileCommon(uri, mode, signal);
    }

    private ParcelFileDescriptor openFileCommon(Uri uri, String mode, CancellationSignal signal)
            throws FileNotFoundException {
        uri = safeUncanonicalize(uri);

        final boolean allowHidden = isCallingPackageAllowedHidden();
        final int match = matchUri(uri, allowHidden);
        final String volumeName = getVolumeName(uri);

        // Handle some legacy cases where we need to redirect thumbnails
        switch (match) {
            case AUDIO_ALBUMART_ID: {
                final long albumId = Long.parseLong(uri.getPathSegments().get(3));
                final Uri targetUri = ContentUris
                        .withAppendedId(Audio.Albums.getContentUri(volumeName), albumId);
                return ParcelFileDescriptor.open(ensureThumbnail(targetUri, signal),
                        ParcelFileDescriptor.MODE_READ_ONLY);

            }
            case AUDIO_ALBUMART_FILE_ID: {
                final long audioId = Long.parseLong(uri.getPathSegments().get(3));
                final Uri targetUri = ContentUris
                        .withAppendedId(Audio.Media.getContentUri(volumeName), audioId);
                return ParcelFileDescriptor.open(ensureThumbnail(targetUri, signal),
                        ParcelFileDescriptor.MODE_READ_ONLY);
            }
            case VIDEO_MEDIA_ID_THUMBNAIL: {
                final long videoId = Long.parseLong(uri.getPathSegments().get(3));
                final Uri targetUri = ContentUris
                        .withAppendedId(Video.Media.getContentUri(volumeName), videoId);
                return ParcelFileDescriptor.open(ensureThumbnail(targetUri, signal),
                        ParcelFileDescriptor.MODE_READ_ONLY);
            }
            case IMAGES_MEDIA_ID_THUMBNAIL: {
                final long imageId = Long.parseLong(uri.getPathSegments().get(3));
                final Uri targetUri = ContentUris
                        .withAppendedId(Images.Media.getContentUri(volumeName), imageId);
                return ParcelFileDescriptor.open(ensureThumbnail(targetUri, signal),
                        ParcelFileDescriptor.MODE_READ_ONLY);
            }
        }

        return openFileAndEnforcePathPermissionsHelper(uri, match, mode, signal);
    }

    @Override
    public AssetFileDescriptor openTypedAssetFile(Uri uri, String mimeTypeFilter, Bundle opts)
            throws FileNotFoundException {
        return openTypedAssetFileCommon(uri, mimeTypeFilter, opts, null);
    }

    @Override
    public AssetFileDescriptor openTypedAssetFile(Uri uri, String mimeTypeFilter, Bundle opts,
            CancellationSignal signal) throws FileNotFoundException {
        return openTypedAssetFileCommon(uri, mimeTypeFilter, opts, signal);
    }

    private AssetFileDescriptor openTypedAssetFileCommon(Uri uri, String mimeTypeFilter,
            Bundle opts, CancellationSignal signal) throws FileNotFoundException {
        uri = safeUncanonicalize(uri);

        // TODO: enforce that caller has access to this uri

        // Offer thumbnail of media, when requested
        final boolean wantsThumb = (opts != null) && opts.containsKey(ContentResolver.EXTRA_SIZE)
                && (mimeTypeFilter != null) && mimeTypeFilter.startsWith("image/");
        if (wantsThumb) {
            final File thumbFile = ensureThumbnail(uri, signal);
            return new AssetFileDescriptor(
                    ParcelFileDescriptor.open(thumbFile, ParcelFileDescriptor.MODE_READ_ONLY),
                    0, AssetFileDescriptor.UNKNOWN_LENGTH);
        }

        // Worst case, return the underlying file
        return new AssetFileDescriptor(openFileCommon(uri, "r", signal), 0,
                AssetFileDescriptor.UNKNOWN_LENGTH);
    }

    private File ensureThumbnail(Uri uri, CancellationSignal signal) throws FileNotFoundException {
        final boolean allowHidden = isCallingPackageAllowedHidden();
        final int match = matchUri(uri, allowHidden);

        Trace.beginSection("ensureThumbnail");
        final LocalCallingIdentity token = clearLocalCallingIdentity();
        try {
            final File thumbFile;
            switch (match) {
                case AUDIO_ALBUMS_ID: {
                    final String volumeName = MediaStore.getVolumeName(uri);
                    final Uri baseUri = MediaStore.Audio.Media.getContentUri(volumeName);
                    final long albumId = ContentUris.parseId(uri);
                    try (Cursor c = query(baseUri, new String[] { MediaStore.Audio.Media._ID },
                            MediaStore.Audio.Media.ALBUM_ID + "=" + albumId, null, null, signal)) {
                        if (c.moveToFirst()) {
                            final long audioId = c.getLong(0);
                            final Uri targetUri = ContentUris.withAppendedId(baseUri, audioId);
                            return mAudioThumbnailer.ensureThumbnail(targetUri, signal);
                        } else {
                            throw new FileNotFoundException("No media for album " + uri);
                        }
                    }
                }
                case AUDIO_MEDIA_ID:
                    return mAudioThumbnailer.ensureThumbnail(uri, signal);
                case VIDEO_MEDIA_ID:
                    return mVideoThumbnailer.ensureThumbnail(uri, signal);
                case IMAGES_MEDIA_ID:
                    return mImageThumbnailer.ensureThumbnail(uri, signal);
                default:
                    throw new FileNotFoundException();
            }
        } catch (IOException e) {
            Log.w(TAG, e);
            throw new FileNotFoundException(e.getMessage());
        } finally {
            restoreLocalCallingIdentity(token);
            Trace.endSection();
        }
    }

    /**
     * Update the metadata columns for the image residing at given {@link Uri}
     * by reading data from the underlying image.
     */
    private void updateImageMetadata(ContentValues values, File file) {
        final BitmapFactory.Options bitmapOpts = new BitmapFactory.Options();
        bitmapOpts.inJustDecodeBounds = true;
        BitmapFactory.decodeFile(file.getAbsolutePath(), bitmapOpts);

        values.put(MediaColumns.WIDTH, bitmapOpts.outWidth);
        values.put(MediaColumns.HEIGHT, bitmapOpts.outHeight);
    }

    /**
     * Return the {@link MediaColumns#DATA} field for the given {@code Uri}.
     */
    File queryForDataFile(Uri uri, CancellationSignal signal)
            throws FileNotFoundException {
        return queryForDataFile(uri, null, null, signal);
    }

    /**
     * Return the {@link MediaColumns#DATA} field for the given {@code Uri}.
     */
    File queryForDataFile(Uri uri, String selection, String[] selectionArgs,
            CancellationSignal signal) throws FileNotFoundException {
        try (Cursor cursor = queryForSingleItem(uri, new String[] { MediaColumns.DATA },
                selection, selectionArgs, signal)) {
            final String data = cursor.getString(0);
            if (TextUtils.isEmpty(data)) {
                throw new FileNotFoundException("Missing path for " + uri);
            } else {
                return new File(data);
            }
        }
    }

    /**
     * Return the {@link Uri} for the given {@code File}.
     */
    Uri queryForMediaUri(File file, CancellationSignal signal) throws FileNotFoundException {
        final String volumeName = FileUtils.getVolumeName(getContext(), file);
        final Uri uri = Files.getContentUri(volumeName);
        try (Cursor cursor = queryForSingleItem(uri, new String[] { MediaColumns._ID },
                MediaColumns.DATA + "=?", new String[] { file.getAbsolutePath() }, signal)) {
            return ContentUris.withAppendedId(uri, cursor.getLong(0));
        }
    }

    /**
     * Query the given {@link Uri}, expecting only a single item to be found.
     *
     * @throws FileNotFoundException if no items were found, or multiple items
     *             were found, or there was trouble reading the data.
     */
    Cursor queryForSingleItem(Uri uri, String[] projection, String selection,
            String[] selectionArgs, CancellationSignal signal) throws FileNotFoundException {
        final Cursor c = query(uri, projection,
                ContentResolver.createSqlQueryBundle(selection, selectionArgs, null), signal);
        if (c == null) {
            throw new FileNotFoundException("Missing cursor for " + uri);
        } else if (c.getCount() < 1) {
            FileUtils.closeQuietly(c);
            throw new FileNotFoundException("No item at " + uri);
        } else if (c.getCount() > 1) {
            FileUtils.closeQuietly(c);
            throw new FileNotFoundException("Multiple items at " + uri);
        }

        if (c.moveToFirst()) {
            return c;
        } else {
            FileUtils.closeQuietly(c);
            throw new FileNotFoundException("Failed to read row from " + uri);
        }
    }

    /**
     * Compares {@code itemOwner} with package name of {@link LocalCallingIdentity} and throws
     * {@link IllegalStateException} if it doesn't match.
     * Make sure to set calling identity properly before calling.
     */
    private void requireOwnershipForItem(@Nullable String itemOwner, Uri item) {
        final boolean hasOwner = (itemOwner != null);
        final boolean callerIsOwner = Objects.equals(getCallingPackageOrSelf(), itemOwner);
        if (hasOwner && !callerIsOwner) {
            throw new IllegalStateException(
                    "Only owner is able to interact with pending item " + item);
        }
    }

    /**
     * Replacement for {@link #openFileHelper(Uri, String)} which enforces any
     * permissions applicable to the path before returning.
     *
     * <p>This function should never be called from the fuse thread since it tries to open
     * a "/mnt/user" path.
     */
    private ParcelFileDescriptor openFileAndEnforcePathPermissionsHelper(Uri uri, int match,
            String mode, CancellationSignal signal) throws FileNotFoundException {
        final int modeBits = ParcelFileDescriptor.parseMode(mode);
        final boolean forWrite = (modeBits != ParcelFileDescriptor.MODE_READ_ONLY);

        final boolean hasOwnerPackageName = hasOwnerPackageName(uri);
        final String[] projection = new String[] {
                MediaColumns.DATA,
                hasOwnerPackageName ? MediaColumns.OWNER_PACKAGE_NAME : "NULL",
                hasOwnerPackageName ? MediaColumns.IS_PENDING : "0",
        };

        final File file;
        final String ownerPackageName;
        final boolean isPending;
        final LocalCallingIdentity token = clearLocalCallingIdentity();
        try (Cursor c = queryForSingleItem(uri, projection, null, null, signal)) {
            final String data = c.getString(0);
            if (TextUtils.isEmpty(data)) {
                throw new FileNotFoundException("Missing path for " + uri);
            } else {
                file = new File(data).getCanonicalFile();
            }
            ownerPackageName = c.getString(1);
            isPending = c.getInt(2) != 0;
        } catch (IOException e) {
            throw new FileNotFoundException(e.toString());
        } finally {
            restoreLocalCallingIdentity(token);
        }

        checkAccess(uri, Bundle.EMPTY, file, forWrite);

        if (isPending) {
            requireOwnershipForItem(ownerPackageName, uri);
        }

        final boolean callerIsOwner = Objects.equals(getCallingPackageOrSelf(), ownerPackageName);
        // Figure out if we need to redact contents
        final boolean redactionNeeded = callerIsOwner ? false : isRedactionNeeded(uri);
        final RedactionInfo redactionInfo;
        try {
            redactionInfo = redactionNeeded ? getRedactionRanges(file)
                    : new RedactionInfo(new long[0], new long[0]);
        } catch(IOException e) {
            throw new IllegalStateException(e);
        }

        // Yell if caller requires original, since we can't give it to them
        // unless they have access granted above
        if (redactionNeeded && MediaStore.getRequireOriginal(uri)) {
            throw new UnsupportedOperationException(
                    "Caller must hold ACCESS_MEDIA_LOCATION permission to access original");
        }

        // Kick off metadata update when writing is finished
        final OnCloseListener listener = (e) -> {
            // We always update metadata to reflect the state on disk, even when
            // the remote writer tried claiming an exception
            invalidateThumbnails(uri);

            try {
                switch (match) {
                    case IMAGES_THUMBNAILS_ID:
                    case VIDEO_THUMBNAILS_ID:
                        final ContentValues values = new ContentValues();
                        updateImageMetadata(values, file);
                        update(uri, values, null, null);
                        break;
                    default:
                        mMediaScanner.scanFile(file, REASON_DEMAND);
                        break;
                }
            } catch (Exception e2) {
                Log.w(TAG, "Failed to update metadata for " + uri, e2);
            }
        };

        try {
            // First, handle any redaction that is needed for caller
            final ParcelFileDescriptor pfd;
            if (redactionInfo.redactionRanges.length > 0) {
                if (SystemProperties.getBoolean(PROP_FUSE, false)) {
                    // If fuse is enabled, we can provide an fd that points to the fuse
                    // file system and handle redaction in the fuse handler when the caller reads.
                    File fuseFile = new File(file.getPath().replaceFirst("/storage/",
                            "/mnt/user/" + UserHandle.myUserId() + "/"));
                    pfd = ParcelFileDescriptor.open(fuseFile, modeBits);
                } else {
                    // TODO(b/135341978): Remove this and associated code
                    // when fuse is on by default.
                    pfd = RedactingFileDescriptor.open(
                            getContext(),
                            file,
                            modeBits,
                            redactionInfo.redactionRanges,
                            redactionInfo.freeOffsets);
                }
            } else {
                pfd = ParcelFileDescriptor.open(file, modeBits);
            }

            // Second, wrap in any listener that we've requested
            if (!isPending && forWrite && listener != null) {
                return ParcelFileDescriptor.fromPfd(pfd, BackgroundThread.getHandler(), listener);
            } else {
                return pfd;
            }
        } catch (IOException e) {
            if (e instanceof FileNotFoundException) {
                throw (FileNotFoundException) e;
            } else {
                throw new IllegalStateException(e);
            }
        }
    }

    private void deleteIfAllowed(Uri uri, Bundle extras, String path) {
        try {
            final File file = new File(path);
            checkAccess(uri, extras, file, true);
            file.delete();
        } catch (Exception e) {
            Log.e(TAG, "Couldn't delete " + path, e);
        }
    }

    @Deprecated
    private boolean isPending(Uri uri) {
        final int match = matchUri(uri, true);
        switch (match) {
            case AUDIO_MEDIA_ID:
            case VIDEO_MEDIA_ID:
            case IMAGES_MEDIA_ID:
                try (Cursor c = queryForSingleItem(uri,
                        new String[] { MediaColumns.IS_PENDING }, null, null, null)) {
                    return (c.getInt(0) != 0);
                } catch (FileNotFoundException e) {
                    throw new IllegalStateException(e);
                }
            default:
                return false;
        }
    }

    @Deprecated
    private boolean isRedactionNeeded(Uri uri) {
        return mCallingIdentity.get().hasPermission(PERMISSION_IS_REDACTION_NEEDED);
    }

    private boolean isRedactionNeeded() {
        return mCallingIdentity.get().hasPermission(PERMISSION_IS_REDACTION_NEEDED);
    }

    private boolean isCallingPackageRequestingLegacy() {
        return mCallingIdentity.get().hasPermission(PERMISSION_IS_LEGACY_GRANTED);
    }

    /**
     * Returns true if the calling identity is an app targeting Q or older versions AND is
     * requesting legacy storage, i.e. apps targeting R or newer are not allowed to request legacy
     * storage.
     */
    private boolean shouldBypassFuseRestrictions(boolean forWrite) {
        int targetSdk = getCallingPackageTargetSdkVersion();
        boolean isRequestingLegacyStorage = forWrite ? isCallingPackageLegacyWrite()
                : isCallingPackageLegacyRead();

        // TODO(b/137755945): Check that the following additional condition is true:
        // (targetSdk <= Build.VERSION_CODES.Q || isInstalledAsTestApp during adb install)
        // We should also let file managers bypass FUSE restrictions as well.
        // Remember to change the documentation above when this is addressed.
        return isRequestingLegacyStorage;
    }

    /**
     * Set of Exif tags that should be considered for redaction.
     */
    private static final String[] REDACTED_EXIF_TAGS = new String[] {
            ExifInterface.TAG_GPS_ALTITUDE,
            ExifInterface.TAG_GPS_ALTITUDE_REF,
            ExifInterface.TAG_GPS_AREA_INFORMATION,
            ExifInterface.TAG_GPS_DOP,
            ExifInterface.TAG_GPS_DATESTAMP,
            ExifInterface.TAG_GPS_DEST_BEARING,
            ExifInterface.TAG_GPS_DEST_BEARING_REF,
            ExifInterface.TAG_GPS_DEST_DISTANCE,
            ExifInterface.TAG_GPS_DEST_DISTANCE_REF,
            ExifInterface.TAG_GPS_DEST_LATITUDE,
            ExifInterface.TAG_GPS_DEST_LATITUDE_REF,
            ExifInterface.TAG_GPS_DEST_LONGITUDE,
            ExifInterface.TAG_GPS_DEST_LONGITUDE_REF,
            ExifInterface.TAG_GPS_DIFFERENTIAL,
            ExifInterface.TAG_GPS_IMG_DIRECTION,
            ExifInterface.TAG_GPS_IMG_DIRECTION_REF,
            ExifInterface.TAG_GPS_LATITUDE,
            ExifInterface.TAG_GPS_LATITUDE_REF,
            ExifInterface.TAG_GPS_LONGITUDE,
            ExifInterface.TAG_GPS_LONGITUDE_REF,
            ExifInterface.TAG_GPS_MAP_DATUM,
            ExifInterface.TAG_GPS_MEASURE_MODE,
            ExifInterface.TAG_GPS_PROCESSING_METHOD,
            ExifInterface.TAG_GPS_SATELLITES,
            ExifInterface.TAG_GPS_SPEED,
            ExifInterface.TAG_GPS_SPEED_REF,
            ExifInterface.TAG_GPS_STATUS,
            ExifInterface.TAG_GPS_TIMESTAMP,
            ExifInterface.TAG_GPS_TRACK,
            ExifInterface.TAG_GPS_TRACK_REF,
            ExifInterface.TAG_GPS_VERSION_ID,
    };

    /**
     * Set of ISO boxes that should be considered for redaction.
     */
    private static final int[] REDACTED_ISO_BOXES = new int[] {
            IsoInterface.BOX_LOCI,
            IsoInterface.BOX_XYZ,
            IsoInterface.BOX_GPS,
            IsoInterface.BOX_GPS0,
    };

    private static final class RedactionInfo {
        public final long[] redactionRanges;
        public final long[] freeOffsets;
        public RedactionInfo(long[] redactionRanges, long[] freeOffsets) {
            this.redactionRanges = redactionRanges;
            this.freeOffsets = freeOffsets;
        }
    }

    /**
     * Calculates the ranges that need to be redacted for the given file and user that wants to
     * access the file.
     *
     * @param uid UID of the package wanting to access the file
     * @param path File path
     * @return Ranges that should be redacted.
     *
     * @throws IOException if an error occurs while calculating the redaction ranges
     *
     * Called from JNI in jni/MediaProviderWrapper.cpp
     */
    @Keep
    @NonNull
    public long[] getRedactionRangesForFuse(String path, int uid) throws IOException {
        final File file = new File(path);

        // When we're calculating redaction ranges for MediaProvider, it means we're actually
        // calculating redaction ranges for another app that called to MediaProvider through Binder,
        // so we always need to redact because the redaction checks were done earlier
        if (uid == android.os.Process.myUid()) {
            return getRedactionRanges(file).redactionRanges;
        }

        LocalCallingIdentity token =
                clearLocalCallingIdentity(LocalCallingIdentity.fromExternal(getContext(), uid));

        long[] res = new long[0];
        try {
            if (!isRedactionNeeded() || shouldBypassFuseRestrictions(/*forWrite*/ false)) {
                return res;
            }

            final Uri contentUri = Files.getContentUri(MediaStore.getVolumeName(new File(path)));
            final String[] projection = new String[]{
                    MediaColumns.OWNER_PACKAGE_NAME, MediaColumns._ID };
            final String selection = MediaColumns.DATA + "=?";
            final String[] selectionArgs = new String[] { path };
            final String ownerPackageName;
            final Uri item;
            try (final Cursor c = queryForSingleItem(contentUri, projection, selection,
                    selectionArgs, null)) {
                c.moveToFirst();
                ownerPackageName = c.getString(0);
                item = ContentUris.withAppendedId(contentUri, /*item id*/ c.getInt(1));
            } catch (FileNotFoundException e) {
                // Ideally, this shouldn't happen unless the file was deleted after we checked its
                // existence and before we get to the redaction logic here. In this case we throw
                // and fail the operation and FuseDaemon should handle this and fail the whole open
                // operation gracefully.
                throw new FileNotFoundException(
                        path + " not found while calculating redaction ranges: " + e.getMessage());
            }

            final boolean callerIsOwner = Objects.equals(getCallingPackageOrSelf(),
                    ownerPackageName);
            final boolean callerHasUriPermission = getContext().checkUriPermission(
                    item, mCallingIdentity.get().pid, mCallingIdentity.get().uid,
                    Intent.FLAG_GRANT_WRITE_URI_PERMISSION) == PERMISSION_GRANTED;

            if (!callerIsOwner && !callerHasUriPermission) {
                res = getRedactionRanges(file).redactionRanges;
            }
        } finally {
            restoreLocalCallingIdentity(token);
        }
        return res;
    }

    /**
     * Calculates the ranges containing sensitive metadata that should be redacted if the caller
     * doesn't have the required permissions.
     *
     * @param file file to be redacted
     * @return the ranges to be redacted in a RedactionInfo object, could be empty redaction ranges
     * if there's sensitive metadata
     * @throws IOException if an IOException happens while calculating the redaction ranges
     */
    private RedactionInfo getRedactionRanges(File file) throws IOException {
        Trace.beginSection("getRedactionRanges");
        final LongArray res = new LongArray();
        final LongArray freeOffsets = new LongArray();
        try (FileInputStream is = new FileInputStream(file)) {
            final Set<String> redactedXmpTags = new ArraySet<>(Arrays.asList(REDACTED_EXIF_TAGS));
            final String mimeType = MediaFile.getMimeTypeForFile(file.getPath());
            if (ExifInterface.isSupportedMimeType(mimeType)) {
                final ExifInterface exif = new ExifInterface(is.getFD());
                for (String tag : REDACTED_EXIF_TAGS) {
                    final long[] range = exif.getAttributeRange(tag);
                    if (range != null) {
                        res.add(range[0]);
                        res.add(range[0] + range[1]);
                    }
                }
                // Redact xmp where present
                final XmpInterface exifXmp = XmpInterface.fromContainer(exif, redactedXmpTags);
                res.addAll(exifXmp.getRedactionRanges());
            }

            if (IsoInterface.isSupportedMimeType(mimeType)) {
                final IsoInterface iso = IsoInterface.fromFileDescriptor(is.getFD());
                for (int box : REDACTED_ISO_BOXES) {
                    final long[] ranges = iso.getBoxRanges(box);
                    for (int i = 0; i < ranges.length; i += 2) {
                        long boxTypeOffset = ranges[i] - 4;
                        freeOffsets.add(boxTypeOffset);
                        res.add(boxTypeOffset);
                        res.add(ranges[i + 1]);
                    }
                }
                // Redact xmp where present
                final XmpInterface isoXmp = XmpInterface.fromContainer(iso, redactedXmpTags);
                res.addAll(isoXmp.getRedactionRanges());
            }
        } catch (FileNotFoundException ignored) {
            // If file not found, then there's nothing to redact
        } catch (IOException e) {
            throw new IOException("Failed to redact " + file, e);
        }
        Trace.endSection();
        return new RedactionInfo(res.toArray(), freeOffsets.toArray());
    }

    /**
     * Checks if the app identified by the given UID is allowed to open the given file for the given
     * access mode.
     *
     * @param path the path of the file to be opened
     * @param uid UID of the app requesting to open the file
     * @param forWrite specifies if the file is to be opened for write
     * @return 0 upon success. If the operation is illegal or not permitted, returns
     * -{@link OsConstants#ENOENT} to prevent malicious apps from distinguishing whether a file
     * they have no access to exists or not, or {@link OsConstants#EACCES} or if the calling package
     * is a legacy app that doesn't have right storage permission.
     *
     * Called from JNI in jni/MediaProviderWrapper.cpp
     */
    @Keep
    public int isOpenAllowedForFuse(String path, int uid, boolean forWrite) {
        final LocalCallingIdentity token =
                clearLocalCallingIdentity(LocalCallingIdentity.fromExternal(getContext(), uid));
        try {
            if (shouldBypassFuseRestrictions(forWrite)) {
                return 0;
            }

            // Returns null if the path doesn't correspond to an app specific directory
            final String appSpecificDir = extractPathOwnerPackageName(path);

            if (appSpecificDir != null) {
                if (isCallingIdentitySharedPackageName(appSpecificDir)) {
                    return 0;
                } else {
                    Log.e(TAG, "Can't open a file in another app's external directory!");
                    return -OsConstants.ENOENT;
                }
            }

            // Legacy apps that made is this far don't have the right storage permission and hence
            // are not allowed to access anything other than their external app directory
            if (isCallingPackageRequestingLegacy()) {
                return -OsConstants.EACCES;
            }

            final Uri contentUri = Files.getContentUri(MediaStore.getVolumeName(new File(path)));
            final String[] projection = new String[]{
                    MediaColumns._ID,
                    MediaColumns.OWNER_PACKAGE_NAME,
                    MediaColumns.IS_PENDING};
            final String selection = MediaColumns.DATA + "=?";
            final String[] selectionArgs = new String[] { path };
            final Uri fileUri;
            boolean isPending = false;
            String ownerPackageName = null;
            try (final Cursor c = queryForSingleItem(contentUri, projection, selection,
                    selectionArgs, null)) {
                fileUri = ContentUris.withAppendedId(contentUri, c.getInt(0));
                ownerPackageName = c.getString(1);
                isPending = c.getInt(2) != 0;
            }

            final File file = new File(path);
            checkAccess(fileUri, Bundle.EMPTY, file, forWrite);

            if (isPending) {
                requireOwnershipForItem(ownerPackageName, fileUri);
            }
            return 0;
        } catch (FileNotFoundException e) {
            Log.e(TAG, "Couldn't find file: " + path);
            // It's an illegal state because FuseDaemon shouldn't forward the request if
            // the file doesn't exist.
            throw new IllegalStateException(e);
        } catch (IllegalStateException | SecurityException e) {
            Log.e(TAG, "Permission to access file: " + path + " is denied");
            return -OsConstants.ENOENT;
        } finally {
            restoreLocalCallingIdentity(token);
        }
    }

    /**
     * Returns {@code true} if {@link #mCallingIdentity#getSharedPackages(String)} contains the
     * given package name, {@code false} otherwise.
     * <p> Assumes that {@code mCallingIdentity} has been properly set to reflect the calling
     * package.
     */
    private boolean isCallingIdentitySharedPackageName(@NonNull String packageName) {
        for (String sharedPkgName : mCallingIdentity.get().getSharedPackageNames()) {
            if (packageName.toLowerCase(Locale.ROOT)
                    .equals(sharedPkgName.toLowerCase(Locale.ROOT))) {
                return true;
            }
        }
        return false;
    }

    /**
     * Returns the name of the top level directory, or null if the path doesn't go through the
     * external storage directory.
     */
    @Nullable
    private static String extractTopLevelDir(String path) {
        Matcher m = PATTERN_TOP_LEVEL_DIR.matcher(path);
        if (m.matches()) {
            return m.group(1);
        }
        return null;
    }

    /**
     * @throws IllegalStateException if path is invalid or doesn't match a volume.
     */
    @NonNull
    private Uri getContentUriForFile(@NonNull String filePath, @NonNull String mimeType) {
        return getPossibleContentUrisForPath(filePath, mimeType)[0];
    }

    /**
     * Returns possible content URIs for given path.
     *
     * Return mime type specific URI for file paths where mime type is specified.
     * If the path is a directory and mime type is unknown, return all possible
     * URIs specific to top level directory of the given path.
     *
     * @throws IllegalStateException if path is invalid or doesn't match a volume.
     */
    @NonNull
    private Uri[] getPossibleContentUrisForPath(@NonNull String path,
            @NonNull String mimeType) {
        final String volName = FileUtils.getVolumeName(getContext(), new File(path));
        Uri[] uris = {Files.getContentUri(volName)};
        final String topLevelDir = extractTopLevelDir(path);
        if (topLevelDir == null) {
            // If the file path doesn't match the external storage directory, we use the files URI
            // as default and let #insert enforce the restrictions
            return uris;
        }
        switch (topLevelDir) {
            case DIRECTORY_MUSIC:
            case DIRECTORY_PODCASTS:
            case DIRECTORY_RINGTONES:
            case DIRECTORY_ALARMS:
            case DIRECTORY_NOTIFICATIONS:
            case DIRECTORY_AUDIOBOOKS:
                uris[0] = Audio.Media.getContentUri(volName);
                break;
            case DIRECTORY_PICTURES:
                uris[0] = Images.Media.getContentUri(volName);
                break;
            case DIRECTORY_MOVIES:
                uris[0] = Video.Media.getContentUri(volName);
                break;
            case DIRECTORY_DCIM:
                if (mimeType.toLowerCase(Locale.ROOT).startsWith("image")) {
                    uris[0] = Images.Media.getContentUri(volName);
                } else if (mimeType.toLowerCase(Locale.ROOT).startsWith("video")) {
                    uris[0] = Video.Media.getContentUri(volName);
                } else if (new File(path).isDirectory()) {
                    // DCIM and subdirectories of DCIM support both pictures and videos. Return both
                    // URIs if the path is directory.
                    uris = new Uri[]{Images.Media.getContentUri(volName),
                            Video.Media.getContentUri(volName)};
                } else {
                    // Send images uri for unsupported file types.
                    uris[0] = Images.Media.getContentUri(volName);
                }
                break;
            case DIRECTORY_DOWNLOADS:
            case DIRECTORY_DOCUMENTS:
                break;
            default:
                Log.w(TAG, "Forgot to handle a top level directory in getContentUriForFile?");
        }
        return uris;
    }

    private boolean fileExists(@NonNull String absolutePath, @NonNull Uri contentUri) {
        // We don't care about specific columns in the match,
        // we just want to check IF there's a match
        final String[] projection = {};
        final String selection = FileColumns.DATA + " = ?";
        final String[] selectionArgs = {absolutePath};

        try (final Cursor c = query(contentUri, projection, selection, selectionArgs, null)) {
            // Shouldn't return null
            return c.getCount() > 0;
        }
    }

    /**
     * Enforces file creation restrictions (see return values) for the given file on behalf of the
     * app with the given {@code uid}. If the file is is added to the shared storage, creates a
     * database entry for it.
     * <p> Does NOT create file.
     *
     * @param path the path of the file
     * @param uid UID of the app requesting to create the file
     * @return In case of success, 0. If the operation is illegal or not permitted, returns the
     * appropriate negated {@code errno} value:
     * <ul>
     * <li>{@link OsConstants#ENOENT} if the app tries to create file in other app's external dir
     * <li>{@link OsConstants#EEXIST} if the file already exists
     * <li>{@link OsConstants#EPERM} if the file type doesn't match the relative path, or if the
     * calling package is a legacy app that doesn't have WRITE_EXTERNAL_STORAGE permission.
     * <li>{@link OsConstants#EIO} in case of any other I/O exception
     * </ul>
     *
     * @throws IllegalStateException if given path is invalid.
     *
     * Called from JNI in jni/MediaProviderWrapper.cpp
     */
    @Keep
    public int insertFileIfNecessaryForFuse(@NonNull String path, int uid) {
        final LocalCallingIdentity token =
                clearLocalCallingIdentity(LocalCallingIdentity.fromExternal(getContext(), uid));
        try {
            if (shouldBypassFuseRestrictions(/*forWrite*/ true)) {
                return 0;
            }

            // Returns null if the path doesn't correspond to an app specific directory
            final String appSpecificDir = extractPathOwnerPackageName(path);

            // App dirs are not indexed, so we don't create an entry for the file.
            if (appSpecificDir != null) {
                if (isCallingIdentitySharedPackageName(appSpecificDir)) {
                    return 0;
                } else {
                    Log.e(TAG, "Can't create a file in another app's external directory");
                    return -OsConstants.ENOENT;
                }
            }

            // Legacy apps that made it this far don't have the required permissions
            if (isCallingPackageRequestingLegacy()) {
                return -OsConstants.EPERM;
            }

            final String mimeType = MediaFile.getMimeTypeForFile(path);
            final Uri contentUri = getContentUriForFile(path, mimeType);
            if (fileExists(path, contentUri)) {
                return -OsConstants.EEXIST;
            }

            final String displayName = extractDisplayName(path);
            final String callingPackageName = getCallingPackageOrSelf();
            final String relativePath = extractRelativePath(path);

            ContentValues values = new ContentValues();
            values.put(FileColumns.RELATIVE_PATH, relativePath);
            values.put(FileColumns.DISPLAY_NAME, displayName);
            values.put(FileColumns.OWNER_PACKAGE_NAME, callingPackageName);
            values.put(MediaColumns.MIME_TYPE, mimeType);

            final Uri item = insert(contentUri, values);
            if (item == null) {
                return -OsConstants.EPERM;
            }
            return 0;
        } catch (IllegalArgumentException e) {
            Log.e(TAG, "insertFileIfNecessary failed", e);
            return -OsConstants.EPERM;
        } finally {
            restoreLocalCallingIdentity(token);
        }
    }

    private static int deleteFileUnchecked(@NonNull String path) {
        final File toDelete = new File(path);
        if (toDelete.delete()) {
            return 0;
        } else {
            return -OsConstants.ENOENT;
        }
    }

    /**
     * Deletes file with the given {@code path} on behalf of the app with the given {@code uid}.
     * <p>Before deleting, checks if app has permissions to delete this file.
     *
     * @param path the path of the file
     * @param uid UID of the app requesting to delete the file
     * @return 0 upon success.
     * In case of error, return the appropriate negated {@code errno} value:
     * <ul>
     * <li>{@link OsConstants#ENOENT} if the file does not exist or if the app tries to delete file
     * in another app's external dir
     * <li>{@link OsConstants#EPERM} a security exception was thrown by {@link #delete}, or if the
     * calling package is a legacy app that doesn't have WRITE_EXTERNAL_STORAGE permission.
     * </ul>
     *
     * Called from JNI in jni/MediaProviderWrapper.cpp
     */
    @Keep
    public int deleteFileForFuse(@NonNull String path, int uid) {
        final LocalCallingIdentity token =
                clearLocalCallingIdentity(LocalCallingIdentity.fromExternal(getContext(), uid));
        try {
            if (shouldBypassFuseRestrictions(/*forWrite*/ true)) {
                return deleteFileUnchecked(path);
            }

            // Check if app is deleting a file under an app specific directory
            final String appSpecificDir = extractPathOwnerPackageName(path);

            // Trying to delete file under some app's external storage dir
            if (appSpecificDir != null) {
                if (isCallingIdentitySharedPackageName(appSpecificDir)) {
                    return deleteFileUnchecked(path);
                } else {
                    Log.e(TAG, "Can't delete a file in another app's external directory!");
                    return -OsConstants.ENOENT;
                }
            }

            // Legacy apps that made is this far don't have the right storage permission and hence
            // are not allowed to access anything other than their external app directory
            if (isCallingPackageRequestingLegacy()) {
                return -OsConstants.EPERM;
            }

            final Uri contentUri = Files.getContentUri(MediaStore.getVolumeName(new File(path)));
            final String where = FileColumns.DATA + " = ?";
            final String[] whereArgs = {path};

            if (delete(contentUri, where, whereArgs) == 0) {
                return -OsConstants.ENOENT;
            } else {
                // success - 1 file was deleted
                return 0;
            }

        } catch (SecurityException e) {
            Log.e(TAG, "File deletion not allowed", e);
            return -OsConstants.EPERM;
        } finally {
            restoreLocalCallingIdentity(token);
        }
    }

    /**
     * Checks if the app with the given UID is allowed to create or delete the directory with the
     * given path.
     *
     * @param path File path of the directory that the app wants to create/delete
     * @param uid UID of the app that wants to create/delete the directory
     * @return 0 if the operation is allowed, or the following negated {@code errno} values:
     * <ul>
     * <li>{@link OsConstants#EACCES} if the app tries to create/delete a dir in another app's
     * external directory, or if the calling package is a legacy app that doesn't have
     * WRITE_EXTERNAL_STORAGE permission.
     * <li>{@link OsConstants#EPERM} if the app tries to create/delete a top-level directory.
     * </ul>
     *
     * Called from JNI in jni/MediaProviderWrapper.cpp
     */
    @Keep
    public int isDirectoryOperationAllowedForFuse(@NonNull String path, int uid) {
        final LocalCallingIdentity token =
                clearLocalCallingIdentity(LocalCallingIdentity.fromExternal(getContext(), uid));
        try {
            if (shouldBypassFuseRestrictions(/*forWrite*/ true)) {
                return 0;
            }

            // Returns null if the path doesn't correspond to an app specific directory
            final String appSpecificDir = extractPathOwnerPackageName(path);

            // App dirs are not indexed, so we don't create an entry for the file.
            if (appSpecificDir != null) {
                if (isCallingIdentitySharedPackageName(appSpecificDir)) {
                    return 0;
                } else {
                    Log.e(TAG, "Can't modify another app's external directory!");
                    return -OsConstants.EACCES;
                }
            }

            // Legacy apps that made is this far don't have the right storage permission and hence
            // are not allowed to access anything other than their external app directory
            if (isCallingPackageRequestingLegacy()) {
                return -OsConstants.EACCES;
            }

            final String[] relativePath = sanitizePath(extractRelativePath(path));
            if (relativePath.length == 1 && TextUtils.isEmpty(relativePath[0])) {
                Log.e(TAG, "Creating or deleting a top level directory is not allowed!");
                return -OsConstants.EPERM;
            }
            return 0;
        } finally {
            restoreLocalCallingIdentity(token);
        }
    }

    /**
     * Checks whether the app with the given UID is allowed to open the directory denoted by the
     * given path.
     *
     * @param path directory's path
     * @param uid UID of the requesting app
     * @return 0 if it's allowed to open the diretory, -{@link OsConstants#EACCES} if the calling
     * package is a legacy app that doesn't have READ_EXTERNAL_STORAGE permission,
     * -{@link OsConstants#ENOENT}  otherwise.
     *
     * Called from JNI in jni/MediaProviderWrapper.cpp
     */
    @Keep
    public int isOpendirAllowedForFuse(@NonNull String path, int uid) {
        final LocalCallingIdentity token =
                clearLocalCallingIdentity(LocalCallingIdentity.fromExternal(getContext(), uid));
        try {
            if (shouldBypassFuseRestrictions(/*forWrite*/ false)) {
                return 0;
            }

            // Returns null if the path doesn't correspond to an app specific directory
            final String appSpecificDir = extractPathOwnerPackageName(path);

            if (appSpecificDir != null) {
                if (DIRECTORY_MEDIA.equals(sanitizePath(extractRelativePath(path))[1])) {
                    // Allow opening external media directories of other packages.
                    return 0;
                }
                if (isCallingIdentitySharedPackageName(appSpecificDir)) {
                    return 0;
                } else {
                    Log.e(TAG, "Can't access another app's external directory!");
                    return -OsConstants.ENOENT;
                }
            }

            // Legacy apps that made is this far don't have the right storage permission and hence
            // are not allowed to access anything other than their external app directory
            if (isCallingPackageRequestingLegacy()) {
                return -OsConstants.EACCES;
            }

            return 0;
        } finally {
            restoreLocalCallingIdentity(token);
        }
    }

    private boolean checkCallingPermissionGlobal(Uri uri, boolean forWrite) {
        // System internals can work with all media
        if (isCallingPackageSystem()) {
            return true;
        }

        // Check if caller is known to be owner of this item, to speed up
        // performance of our permission checks
        final int table = matchUri(uri, true);
        switch (table) {
            case AUDIO_MEDIA_ID:
            case VIDEO_MEDIA_ID:
            case IMAGES_MEDIA_ID:
            case FILES_ID:
            case DOWNLOADS_ID:
                final long id = ContentUris.parseId(uri);
                if (mCallingIdentity.get().isOwned(id)) {
                    return true;
                }
        }

        // Outstanding grant means they get access
        if (getContext().checkUriPermission(uri, mCallingIdentity.get().pid,
                mCallingIdentity.get().uid, forWrite
                        ? Intent.FLAG_GRANT_WRITE_URI_PERMISSION
                        : Intent.FLAG_GRANT_READ_URI_PERMISSION) == PERMISSION_GRANTED) {
            return true;
        }

        return false;
    }

    private boolean checkCallingPermissionLegacyWrite(Uri uri, boolean forWrite,
            String callingPackage) {
        return mCallingIdentity.get().hasPermission(PERMISSION_IS_LEGACY_WRITE);
    }

    @Deprecated
    private boolean checkCallingPermissionAudio(boolean forWrite, String callingPackage) {
        if (forWrite) {
            return mCallingIdentity.get().hasPermission(PERMISSION_WRITE_AUDIO);
        } else {
            return mCallingIdentity.get().hasPermission(PERMISSION_READ_AUDIO);
        }
    }

    @Deprecated
    private boolean checkCallingPermissionVideo(boolean forWrite, String callingPackage) {
        if (forWrite) {
            return mCallingIdentity.get().hasPermission(PERMISSION_WRITE_VIDEO);
        } else {
            return mCallingIdentity.get().hasPermission(PERMISSION_READ_VIDEO);
        }
    }

    @Deprecated
    private boolean checkCallingPermissionImages(boolean forWrite, String callingPackage) {
        if (forWrite) {
            return mCallingIdentity.get().hasPermission(PERMISSION_WRITE_IMAGES);
        } else {
            return mCallingIdentity.get().hasPermission(PERMISSION_READ_IMAGES);
        }
    }

    /**
     * Enforce that caller has access to the given {@link Uri}.
     *
     * @throws SecurityException if access isn't allowed.
     */
    private void enforceCallingPermission(@NonNull Uri uri, @NonNull Bundle extras,
            boolean forWrite) {
        Trace.beginSection("enforceCallingPermission");
        try {
            enforceCallingPermissionInternal(uri, extras, forWrite);
        } finally {
            Trace.endSection();
        }
    }

    private void enforceCallingPermissionInternal(@NonNull Uri uri, @NonNull Bundle extras,
            boolean forWrite) {
        Objects.requireNonNull(uri);
        Objects.requireNonNull(extras);

        // Try a simple global check first before falling back to performing a
        // simple query to probe for access.
        if (checkCallingPermissionGlobal(uri, forWrite)) {
            // Access allowed, yay!
            return;
        }

        final DatabaseHelper helper;
        final SQLiteDatabase db;
        try {
            helper = getDatabaseForUri(uri);
            db = helper.getReadableDatabase();
        } catch (VolumeNotFoundException e) {
            throw e.rethrowAsIllegalArgumentException();
        }

        final boolean allowHidden = isCallingPackageAllowedHidden();
        final int table = matchUri(uri, allowHidden);

        // First, check to see if caller has direct write access
        if (forWrite) {
            final SQLiteQueryBuilder qb = getQueryBuilder(TYPE_UPDATE, table, uri, extras, null);
            try (Cursor c = qb.query(db, new String[0], null, null, null, null, null)) {
                if (c.moveToFirst()) {
                    // Direct write access granted, yay!
                    return;
                }
            }
        }

        // We only allow the user to grant access to specific media items in
        // strongly typed collections; never to broad collections
        boolean allowUserGrant = false;
        final int matchUri = matchUri(uri, true);
        switch (matchUri) {
            case IMAGES_MEDIA_ID:
            case AUDIO_MEDIA_ID:
            case VIDEO_MEDIA_ID:
                allowUserGrant = true;
                break;
        }

        // Second, check to see if caller has direct read access
        final SQLiteQueryBuilder qb = getQueryBuilder(TYPE_QUERY, table, uri, extras, null);
        try (Cursor c = qb.query(db, new String[0], null, null, null, null, null)) {
            if (c.moveToFirst()) {
                if (!forWrite) {
                    // Direct read access granted, yay!
                    return;
                } else if (allowUserGrant) {
                    // Caller has read access, but they wanted to write, and
                    // they'll need to get the user to grant that access
                    final Context context = getContext();
                    final Collection<Uri> uris = Arrays.asList(uri);
                    final PendingIntent intent = MediaStore
                            .createWriteRequest(ContentResolver.wrap(this), uris);

                    final Icon icon = getCollectionIcon(uri);
                    final RemoteAction action = new RemoteAction(icon,
                            context.getText(R.string.permission_required_action),
                            context.getText(R.string.permission_required_action),
                            intent);

                    throw new RecoverableSecurityException(new SecurityException(
                            getCallingPackageOrSelf() + " has no access to " + uri),
                            context.getText(R.string.permission_required), action);
                }
            }
        }

        throw new SecurityException(getCallingPackageOrSelf() + " has no access to " + uri);
    }

    private Icon getCollectionIcon(Uri uri) {
        final PackageManager pm = getContext().getPackageManager();
        final String type = uri.getPathSegments().get(1);
        final String groupName;
        switch (type) {
            default: groupName = android.Manifest.permission_group.STORAGE; break;
        }
        try {
            final PermissionGroupInfo perm = pm.getPermissionGroupInfo(groupName, 0);
            return Icon.createWithResource(perm.packageName, perm.icon);
        } catch (NameNotFoundException e) {
            throw new RuntimeException(e);
        }
    }

    private void checkAccess(@NonNull Uri uri, @NonNull Bundle extras, @NonNull File file,
            boolean isWrite) throws FileNotFoundException {
        // First, does caller have the needed row-level access?
        enforceCallingPermission(uri, extras, isWrite);

        // Second, does the path look sane?
        if (!FileUtils.contains(Environment.getStorageDirectory(), file)) {
            checkWorldReadAccess(file.getAbsolutePath());
        }
    }

    /**
     * Check whether the path is a world-readable file
     */
    private static void checkWorldReadAccess(String path) throws FileNotFoundException {
        // Path has already been canonicalized, and we relax the check to look
        // at groups to support runtime storage permissions.
        final int accessBits = path.startsWith("/storage/") ? OsConstants.S_IRGRP
                : OsConstants.S_IROTH;
        try {
            StructStat stat = Os.stat(path);
            if (OsConstants.S_ISREG(stat.st_mode) &&
                ((stat.st_mode & accessBits) == accessBits)) {
                checkLeadingPathComponentsWorldExecutable(path);
                return;
            }
        } catch (ErrnoException e) {
            // couldn't stat the file, either it doesn't exist or isn't
            // accessible to us
        }

        throw new FileNotFoundException("Can't access " + path);
    }

    private static void checkLeadingPathComponentsWorldExecutable(String filePath)
            throws FileNotFoundException {
        File parent = new File(filePath).getParentFile();

        // Path has already been canonicalized, and we relax the check to look
        // at groups to support runtime storage permissions.
        final int accessBits = filePath.startsWith("/storage/") ? OsConstants.S_IXGRP
                : OsConstants.S_IXOTH;

        while (parent != null) {
            if (! parent.exists()) {
                // parent dir doesn't exist, give up
                throw new FileNotFoundException("access denied");
            }
            try {
                StructStat stat = Os.stat(parent.getPath());
                if ((stat.st_mode & accessBits) != accessBits) {
                    // the parent dir doesn't have the appropriate access
                    throw new FileNotFoundException("Can't access " + filePath);
                }
            } catch (ErrnoException e1) {
                // couldn't stat() parent
                throw new FileNotFoundException("Can't access " + filePath);
            }
            parent = parent.getParentFile();
        }
    }

    private static class FallbackException extends Exception {
        private final int mThrowSdkVersion;

        public FallbackException(String message, int throwSdkVersion) {
            super(message);
            mThrowSdkVersion = throwSdkVersion;
        }

        public IllegalArgumentException rethrowAsIllegalArgumentException() {
            throw new IllegalArgumentException(getMessage());
        }

        public Cursor translateForQuery(int targetSdkVersion) {
            if (targetSdkVersion >= mThrowSdkVersion) {
                throw new IllegalArgumentException(getMessage());
            } else {
                Log.w(TAG, getMessage());
                return null;
            }
        }

        public Uri translateForInsert(int targetSdkVersion) {
            if (targetSdkVersion >= mThrowSdkVersion) {
                throw new IllegalArgumentException(getMessage());
            } else {
                Log.w(TAG, getMessage());
                return null;
            }
        }

        public int translateForUpdateDelete(int targetSdkVersion) {
            if (targetSdkVersion >= mThrowSdkVersion) {
                throw new IllegalArgumentException(getMessage());
            } else {
                Log.w(TAG, getMessage());
                return 0;
            }
        }
    }

    static class VolumeNotFoundException extends FallbackException {
        public VolumeNotFoundException(String volumeName) {
            super("Volume " + volumeName + " not found", Build.VERSION_CODES.Q);
        }
    }

    static class VolumeArgumentException extends FallbackException {
        public VolumeArgumentException(File actual, Collection<File> allowed) {
            super("Requested path " + actual + " doesn't appear under " + allowed,
                    Build.VERSION_CODES.Q);
        }
    }

    private @NonNull DatabaseHelper getDatabaseForUri(Uri uri) throws VolumeNotFoundException {
        final String volumeName = resolveVolumeName(uri);
        synchronized (mAttachedVolumeNames) {
            if (!mAttachedVolumeNames.contains(volumeName)) {
                throw new VolumeNotFoundException(volumeName);
            }
        }
        if (MediaStore.VOLUME_INTERNAL.equals(volumeName)) {
            return mInternalDatabase;
        } else {
            return mExternalDatabase;
        }
    }

    static boolean isMediaDatabaseName(String name) {
        if (INTERNAL_DATABASE_NAME.equals(name)) {
            return true;
        }
        if (EXTERNAL_DATABASE_NAME.equals(name)) {
            return true;
        }
        if (name.startsWith("external-") && name.endsWith(".db")) {
            return true;
        }
        return false;
    }

    static boolean isInternalMediaDatabaseName(String name) {
        if (INTERNAL_DATABASE_NAME.equals(name)) {
            return true;
        }
        return false;
    }

    private void attachVolume(Uri uri) {
        attachVolume(MediaStore.getVolumeName(uri));
    }

    public Uri attachVolume(String volume) {
        if (mCallingIdentity.get().pid != android.os.Process.myPid()) {
            throw new SecurityException(
                    "Opening and closing databases not allowed.");
        }

        // Quick sanity check for shady volume names
        MediaStore.checkArgumentVolumeName(volume);

        // Quick sanity check that volume actually exists
        if (!MediaStore.VOLUME_INTERNAL.equals(volume)) {
            try {
                getVolumePath(volume);
            } catch (IOException e) {
                throw new IllegalArgumentException(
                        "Volume " + volume + " currently unavailable", e);
            }
        }

        synchronized (mAttachedVolumeNames) {
            mAttachedVolumeNames.add(volume);
        }

        final Uri uri = MediaStore.AUTHORITY_URI.buildUpon().appendPath(volume).build();
        getContext().getContentResolver().notifyChange(uri, null);
        if (LOCAL_LOGV) Log.v(TAG, "Attached volume: " + volume);
        if (!MediaStore.VOLUME_INTERNAL.equals(volume)) {
            BackgroundThread.getExecutor().execute(() -> {
                final DatabaseHelper helper = mExternalDatabase;
                ensureDefaultFolders(volume, helper, helper.getWritableDatabase());
            });
        }
        return uri;
    }

    private void detachVolume(Uri uri) {
        detachVolume(MediaStore.getVolumeName(uri));
    }

    public void detachVolume(String volume) {
        if (mCallingIdentity.get().pid != android.os.Process.myPid()) {
            throw new SecurityException(
                    "Opening and closing databases not allowed.");
        }

        // Quick sanity check for shady volume names
        MediaStore.checkArgumentVolumeName(volume);

        if (MediaStore.VOLUME_INTERNAL.equals(volume)) {
            throw new UnsupportedOperationException(
                    "Deleting the internal volume is not allowed");
        }

        // Signal any scanning to shut down
        mMediaScanner.onDetachVolume(volume);

        synchronized (mAttachedVolumeNames) {
            mAttachedVolumeNames.remove(volume);
        }

        final Uri uri = MediaStore.AUTHORITY_URI.buildUpon().appendPath(volume).build();
        getContext().getContentResolver().notifyChange(uri, null);
        if (LOCAL_LOGV) Log.v(TAG, "Detached volume: " + volume);
    }

    /*
     * Useful commands to enable debugging:
     * $ adb shell setprop log.tag.MediaProvider VERBOSE
     * $ adb shell setprop db.log.slow_query_threshold.`adb shell cat \
     *       /data/system/packages.list |grep "com.android.providers.media " |cut -b 29-33` 0
     * $ adb shell setprop db.log.bindargs 1
     */

    public static final String TAG = "MediaProvider";
    public static final boolean LOCAL_LOGV = Log.isLoggable(TAG, Log.VERBOSE);

    static final String INTERNAL_DATABASE_NAME = "internal.db";
    static final String EXTERNAL_DATABASE_NAME = "external.db";

    @GuardedBy("mAttachedVolumeNames")
    private final ArraySet<String> mAttachedVolumeNames = new ArraySet<>();
    @GuardedBy("mCustomCollators")
    private final ArraySet<String> mCustomCollators = new ArraySet<>();

    private MediaScanner mMediaScanner;

    private DatabaseHelper mInternalDatabase;
    private DatabaseHelper mExternalDatabase;

    // name of the volume currently being scanned by the media scanner (or null)
    private String mMediaScannerVolume;

    // current FAT volume ID
    private int mVolumeId = -1;

    // WARNING: the values of IMAGES_MEDIA, AUDIO_MEDIA, and VIDEO_MEDIA and AUDIO_PLAYLISTS
    // are stored in the "files" table, so do not renumber them unless you also add
    // a corresponding database upgrade step for it.
    static final int IMAGES_MEDIA = 1;
    static final int IMAGES_MEDIA_ID = 2;
    static final int IMAGES_MEDIA_ID_THUMBNAIL = 3;
    static final int IMAGES_THUMBNAILS = 4;
    static final int IMAGES_THUMBNAILS_ID = 5;

    static final int AUDIO_MEDIA = 100;
    static final int AUDIO_MEDIA_ID = 101;
    static final int AUDIO_MEDIA_ID_GENRES = 102;
    static final int AUDIO_MEDIA_ID_GENRES_ID = 103;
    static final int AUDIO_MEDIA_ID_PLAYLISTS = 104;
    static final int AUDIO_MEDIA_ID_PLAYLISTS_ID = 105;
    static final int AUDIO_GENRES = 106;
    static final int AUDIO_GENRES_ID = 107;
    static final int AUDIO_GENRES_ID_MEMBERS = 108;
    static final int AUDIO_GENRES_ALL_MEMBERS = 109;
    static final int AUDIO_PLAYLISTS = 110;
    static final int AUDIO_PLAYLISTS_ID = 111;
    static final int AUDIO_PLAYLISTS_ID_MEMBERS = 112;
    static final int AUDIO_PLAYLISTS_ID_MEMBERS_ID = 113;
    static final int AUDIO_ARTISTS = 114;
    static final int AUDIO_ARTISTS_ID = 115;
    static final int AUDIO_ALBUMS = 116;
    static final int AUDIO_ALBUMS_ID = 117;
    static final int AUDIO_ARTISTS_ID_ALBUMS = 118;
    static final int AUDIO_ALBUMART = 119;
    static final int AUDIO_ALBUMART_ID = 120;
    static final int AUDIO_ALBUMART_FILE_ID = 121;

    static final int VIDEO_MEDIA = 200;
    static final int VIDEO_MEDIA_ID = 201;
    static final int VIDEO_MEDIA_ID_THUMBNAIL = 202;
    static final int VIDEO_THUMBNAILS = 203;
    static final int VIDEO_THUMBNAILS_ID = 204;

    static final int VOLUMES = 300;
    static final int VOLUMES_ID = 301;

    static final int MEDIA_SCANNER = 500;

    static final int FS_ID = 600;
    static final int VERSION = 601;

    static final int FILES = 700;
    static final int FILES_ID = 701;

    static final int DOWNLOADS = 800;
    static final int DOWNLOADS_ID = 801;

    /** Flag if we're running as {@link MediaStore#AUTHORITY_LEGACY} */
    private boolean mLegacyProvider;
    private LocalUriMatcher mUriMatcher;

    private static final String[] PATH_PROJECTION = new String[] {
        MediaStore.MediaColumns._ID,
            MediaStore.MediaColumns.DATA,
    };

    private int matchUri(Uri uri, boolean allowHidden) {
        return mUriMatcher.matchUri(uri, allowHidden);
    }

    static class LocalUriMatcher {
        private final UriMatcher mPublic = new UriMatcher(UriMatcher.NO_MATCH);
        private final UriMatcher mHidden = new UriMatcher(UriMatcher.NO_MATCH);

        public int matchUri(Uri uri, boolean allowHidden) {
            final int publicMatch = mPublic.match(uri);
            if (publicMatch != UriMatcher.NO_MATCH) {
                return publicMatch;
            }

            final int hiddenMatch = mHidden.match(uri);
            if (hiddenMatch != UriMatcher.NO_MATCH) {
                // Detect callers asking about hidden behavior by looking closer when
                // the matchers diverge; we only care about apps that are explicitly
                // targeting a specific public API level.
                if (!allowHidden) {
                    throw new IllegalStateException("Unknown URL: " + uri + " is hidden API");
                }
                return hiddenMatch;
            }

            return UriMatcher.NO_MATCH;
        }

        public LocalUriMatcher(String auth) {
            mPublic.addURI(auth, "*/images/media", IMAGES_MEDIA);
            mPublic.addURI(auth, "*/images/media/#", IMAGES_MEDIA_ID);
            mPublic.addURI(auth, "*/images/media/#/thumbnail", IMAGES_MEDIA_ID_THUMBNAIL);
            mPublic.addURI(auth, "*/images/thumbnails", IMAGES_THUMBNAILS);
            mPublic.addURI(auth, "*/images/thumbnails/#", IMAGES_THUMBNAILS_ID);

            mPublic.addURI(auth, "*/audio/media", AUDIO_MEDIA);
            mPublic.addURI(auth, "*/audio/media/#", AUDIO_MEDIA_ID);
            mPublic.addURI(auth, "*/audio/media/#/genres", AUDIO_MEDIA_ID_GENRES);
            mPublic.addURI(auth, "*/audio/media/#/genres/#", AUDIO_MEDIA_ID_GENRES_ID);
            mHidden.addURI(auth, "*/audio/media/#/playlists", AUDIO_MEDIA_ID_PLAYLISTS);
            mHidden.addURI(auth, "*/audio/media/#/playlists/#", AUDIO_MEDIA_ID_PLAYLISTS_ID);
            mPublic.addURI(auth, "*/audio/genres", AUDIO_GENRES);
            mPublic.addURI(auth, "*/audio/genres/#", AUDIO_GENRES_ID);
            mPublic.addURI(auth, "*/audio/genres/#/members", AUDIO_GENRES_ID_MEMBERS);
            // TODO: not actually defined in API, but CTS tested
            mPublic.addURI(auth, "*/audio/genres/all/members", AUDIO_GENRES_ALL_MEMBERS);
            mPublic.addURI(auth, "*/audio/playlists", AUDIO_PLAYLISTS);
            mPublic.addURI(auth, "*/audio/playlists/#", AUDIO_PLAYLISTS_ID);
            mPublic.addURI(auth, "*/audio/playlists/#/members", AUDIO_PLAYLISTS_ID_MEMBERS);
            mPublic.addURI(auth, "*/audio/playlists/#/members/#", AUDIO_PLAYLISTS_ID_MEMBERS_ID);
            mPublic.addURI(auth, "*/audio/artists", AUDIO_ARTISTS);
            mPublic.addURI(auth, "*/audio/artists/#", AUDIO_ARTISTS_ID);
            mPublic.addURI(auth, "*/audio/artists/#/albums", AUDIO_ARTISTS_ID_ALBUMS);
            mPublic.addURI(auth, "*/audio/albums", AUDIO_ALBUMS);
            mPublic.addURI(auth, "*/audio/albums/#", AUDIO_ALBUMS_ID);
            // TODO: not actually defined in API, but CTS tested
            mPublic.addURI(auth, "*/audio/albumart", AUDIO_ALBUMART);
            // TODO: not actually defined in API, but CTS tested
            mPublic.addURI(auth, "*/audio/albumart/#", AUDIO_ALBUMART_ID);
            // TODO: not actually defined in API, but CTS tested
            mPublic.addURI(auth, "*/audio/media/#/albumart", AUDIO_ALBUMART_FILE_ID);

            mPublic.addURI(auth, "*/video/media", VIDEO_MEDIA);
            mPublic.addURI(auth, "*/video/media/#", VIDEO_MEDIA_ID);
            mPublic.addURI(auth, "*/video/media/#/thumbnail", VIDEO_MEDIA_ID_THUMBNAIL);
            mPublic.addURI(auth, "*/video/thumbnails", VIDEO_THUMBNAILS);
            mPublic.addURI(auth, "*/video/thumbnails/#", VIDEO_THUMBNAILS_ID);

            mPublic.addURI(auth, "*/media_scanner", MEDIA_SCANNER);

            // NOTE: technically hidden, since Uri is never exposed
            mPublic.addURI(auth, "*/fs_id", FS_ID);
            // NOTE: technically hidden, since Uri is never exposed
            mPublic.addURI(auth, "*/version", VERSION);

            mHidden.addURI(auth, "*", VOLUMES_ID);
            mHidden.addURI(auth, null, VOLUMES);

            mPublic.addURI(auth, "*/file", FILES);
            mPublic.addURI(auth, "*/file/#", FILES_ID);

            mPublic.addURI(auth, "*/downloads", DOWNLOADS);
            mPublic.addURI(auth, "*/downloads/#", DOWNLOADS_ID);
        }
    }

    /**
     * Set of columns that can be safely mutated by external callers; all other
     * columns are treated as read-only, since they reflect what the media
     * scanner found on disk, and any mutations would be overwritten the next
     * time the media was scanned.
     */
    private static final ArraySet<String> sMutableColumns = new ArraySet<>();

    {
        sMutableColumns.add(MediaStore.MediaColumns.DATA);
        sMutableColumns.add(MediaStore.MediaColumns.RELATIVE_PATH);
        sMutableColumns.add(MediaStore.MediaColumns.DISPLAY_NAME);
        sMutableColumns.add(MediaStore.MediaColumns.IS_PENDING);
        sMutableColumns.add(MediaStore.MediaColumns.IS_TRASHED);
        sMutableColumns.add(MediaStore.MediaColumns.IS_FAVORITE);
        sMutableColumns.add(MediaStore.MediaColumns.DATE_EXPIRES);

        sMutableColumns.add(MediaStore.Audio.AudioColumns.BOOKMARK);

        sMutableColumns.add(MediaStore.Video.VideoColumns.TAGS);
        sMutableColumns.add(MediaStore.Video.VideoColumns.CATEGORY);
        sMutableColumns.add(MediaStore.Video.VideoColumns.BOOKMARK);

        sMutableColumns.add(MediaStore.Audio.Playlists.NAME);
        sMutableColumns.add(MediaStore.Audio.Playlists.Members.AUDIO_ID);
        sMutableColumns.add(MediaStore.Audio.Playlists.Members.PLAY_ORDER);

        sMutableColumns.add(MediaStore.Files.FileColumns.MIME_TYPE);
        sMutableColumns.add(MediaStore.Files.FileColumns.MEDIA_TYPE);
    }

    /**
     * Set of columns that affect placement of files on disk.
     */
    private static final ArraySet<String> sPlacementColumns = new ArraySet<>();

    {
        sPlacementColumns.add(MediaStore.MediaColumns.DATA);
        sPlacementColumns.add(MediaStore.MediaColumns.RELATIVE_PATH);
        sPlacementColumns.add(MediaStore.MediaColumns.DISPLAY_NAME);
        sPlacementColumns.add(MediaStore.MediaColumns.MIME_TYPE);
    }

    /**
     * List of abusive custom columns that we're willing to allow via
     * {@link SQLiteQueryBuilder#setProjectionGreylist(List)}.
     */
    static final ArrayList<Pattern> sGreylist = new ArrayList<>();

    private static void addGreylistPattern(String pattern) {
        sGreylist.add(Pattern.compile(" *" + pattern + " *"));
    }

    static {
        final String maybeAs = "( (as )?[_a-z0-9]+)?";
        addGreylistPattern("(?i)[_a-z0-9]+" + maybeAs);
        addGreylistPattern("audio\\._id AS _id");
        addGreylistPattern("(?i)(min|max|sum|avg|total|count|cast)\\(([_a-z0-9]+" + maybeAs + "|\\*)\\)" + maybeAs);
        addGreylistPattern("case when case when \\(date_added >= \\d+ and date_added < \\d+\\) then date_added \\* \\d+ when \\(date_added >= \\d+ and date_added < \\d+\\) then date_added when \\(date_added >= \\d+ and date_added < \\d+\\) then date_added / \\d+ else \\d+ end > case when \\(date_modified >= \\d+ and date_modified < \\d+\\) then date_modified \\* \\d+ when \\(date_modified >= \\d+ and date_modified < \\d+\\) then date_modified when \\(date_modified >= \\d+ and date_modified < \\d+\\) then date_modified / \\d+ else \\d+ end then case when \\(date_added >= \\d+ and date_added < \\d+\\) then date_added \\* \\d+ when \\(date_added >= \\d+ and date_added < \\d+\\) then date_added when \\(date_added >= \\d+ and date_added < \\d+\\) then date_added / \\d+ else \\d+ end else case when \\(date_modified >= \\d+ and date_modified < \\d+\\) then date_modified \\* \\d+ when \\(date_modified >= \\d+ and date_modified < \\d+\\) then date_modified when \\(date_modified >= \\d+ and date_modified < \\d+\\) then date_modified / \\d+ else \\d+ end end as corrected_added_modified");
        addGreylistPattern("MAX\\(case when \\(datetaken >= \\d+ and datetaken < \\d+\\) then datetaken \\* \\d+ when \\(datetaken >= \\d+ and datetaken < \\d+\\) then datetaken when \\(datetaken >= \\d+ and datetaken < \\d+\\) then datetaken / \\d+ else \\d+ end\\)");
        addGreylistPattern("MAX\\(case when \\(date_added >= \\d+ and date_added < \\d+\\) then date_added \\* \\d+ when \\(date_added >= \\d+ and date_added < \\d+\\) then date_added when \\(date_added >= \\d+ and date_added < \\d+\\) then date_added / \\d+ else \\d+ end\\)");
        addGreylistPattern("MAX\\(case when \\(date_modified >= \\d+ and date_modified < \\d+\\) then date_modified \\* \\d+ when \\(date_modified >= \\d+ and date_modified < \\d+\\) then date_modified when \\(date_modified >= \\d+ and date_modified < \\d+\\) then date_modified / \\d+ else \\d+ end\\)");
        addGreylistPattern("\"content://media/[a-z]+/audio/media\"");
        addGreylistPattern("substr\\(_data, length\\(_data\\)-length\\(_display_name\\), 1\\) as filename_prevchar");
        addGreylistPattern("\\*" + maybeAs);
        addGreylistPattern("case when \\(datetaken >= \\d+ and datetaken < \\d+\\) then datetaken \\* \\d+ when \\(datetaken >= \\d+ and datetaken < \\d+\\) then datetaken when \\(datetaken >= \\d+ and datetaken < \\d+\\) then datetaken / \\d+ else \\d+ end");
    }

    @GuardedBy("sProjectionMapCache")
    private static final ArrayMap<Class<?>, ArrayMap<String, String>>
            sProjectionMapCache = new ArrayMap<>();

    /**
     * Return a projection map that represents the valid columns that can be
     * queried the given contract class. The mapping is built automatically
     * using the {@link Column} annotation, and is designed to ensure that we
     * always support public API commitments.
     */
    public static ArrayMap<String, String> getProjectionMap(Class<?> clazz) {
        synchronized (sProjectionMapCache) {
            ArrayMap<String, String> map = sProjectionMapCache.get(clazz);
            if (map == null) {
                map = new ArrayMap<>();
                sProjectionMapCache.put(clazz, map);
                try {
<<<<<<< HEAD
                    for (Field field : clazz.getFields()) {
                        if (field.isAnnotationPresent(Column.class)) {
                            final String column = (String) field.get(null);
                            map.put(column, column);
=======
                    for (Class<?> clazz : clazzes) {
                        for (Field field : clazz.getFields()) {
                            if (Objects.equals(field.getName(), "_ID")
                                    || field.isAnnotationPresent(Column.class)) {
                                final String column = (String) field.get(null);
                                map.put(column, column);
                            }
>>>>>>> 35e4fb96
                        }
                    }
                } catch (ReflectiveOperationException e) {
                    throw new RuntimeException(e);
                }
            }
            return map;
        }
    }

    static <T> boolean containsAny(Set<T> a, Set<T> b) {
        for (T i : b) {
            if (a.contains(i)) {
                return true;
            }
        }
        return false;
    }

    @VisibleForTesting
    static @Nullable Uri computeCommonPrefix(@NonNull List<Uri> uris) {
        if (uris.isEmpty()) return null;

        final Uri base = uris.get(0);
        final List<String> basePath = new ArrayList<>(base.getPathSegments());
        for (int i = 1; i < uris.size(); i++) {
            final List<String> probePath = uris.get(i).getPathSegments();
            for (int j = 0; j < basePath.size() && j < probePath.size(); j++) {
                if (!Objects.equals(basePath.get(j), probePath.get(j))) {
                    // Trim away all remaining common elements
                    while (basePath.size() > j) {
                        basePath.remove(j);
                    }
                }
            }

            final int probeSize = probePath.size();
            while (basePath.size() > probeSize) {
                basePath.remove(probeSize);
            }
        }

        final Uri.Builder builder = base.buildUpon().path(null);
        for (int i = 0; i < basePath.size(); i++) {
            builder.appendPath(basePath.get(i));
        }
        return builder.build();
    }

    @Deprecated
    private String getCallingPackageOrSelf() {
        return mCallingIdentity.get().getPackageName();
    }

    @Deprecated
    private int getCallingPackageTargetSdkVersion() {
        return mCallingIdentity.get().getTargetSdkVersion();
    }

    @Deprecated
    private boolean isCallingPackageAllowedHidden() {
        return isCallingPackageSystem();
    }

    @Deprecated
    private boolean isCallingPackageSystem() {
        return mCallingIdentity.get().hasPermission(PERMISSION_IS_SYSTEM);
    }

    @Deprecated
    private boolean isCallingPackageBackup() {
        return mCallingIdentity.get().hasPermission(PERMISSION_IS_BACKUP);
    }

    @Deprecated
    private boolean isCallingPackageLegacyWrite() {
        return mCallingIdentity.get().hasPermission(PERMISSION_IS_LEGACY_WRITE);
    }

    @Deprecated
    private boolean isCallingPackageLegacyRead() {
        return mCallingIdentity.get().hasPermission(PERMISSION_IS_LEGACY_READ);
    }

    @Override
    public void dump(FileDescriptor fd, PrintWriter writer, String[] args) {
        writer.println("mThumbSize=" + mThumbSize);
        writer.println("mAttachedVolumeNames=" + mAttachedVolumeNames);
        writer.println(dump(mInternalDatabase, true));
        writer.println(dump(mExternalDatabase, true));
    }

    private String dump(DatabaseHelper dbh, boolean dumpDbLog) {
        StringBuilder s = new StringBuilder();
        s.append(dbh.mName);
        s.append(": ");
        SQLiteDatabase db = dbh.getReadableDatabase();
        if (db == null) {
            s.append("null");
        } else {
            s.append("version " + db.getVersion() + ", ");
            Cursor c = db.query("files", new String[] {"count(*)"}, null, null, null, null, null);
            try {
                if (c != null && c.moveToFirst()) {
                    int num = c.getInt(0);
                    s.append(num + " rows, ");
                } else {
                    s.append("couldn't get row count, ");
                }
            } finally {
                FileUtils.closeQuietly(c);
            }
            if (dbh.mScanStartTime != 0) {
                s.append("scan started " + DateUtils.formatDateTime(getContext(),
                        dbh.mScanStartTime,
                        DateUtils.FORMAT_SHOW_DATE
                        | DateUtils.FORMAT_SHOW_TIME
                        | DateUtils.FORMAT_ABBREV_ALL));
                long now = dbh.mScanStopTime;
                if (now < dbh.mScanStartTime) {
                    now = SystemClock.elapsedRealtime();
                }
                s.append(" (" + DateUtils.formatElapsedTime(
                        (now - dbh.mScanStartTime) / 1_000) + ")");
                if (dbh.mScanStopTime < dbh.mScanStartTime) {
                    if (mMediaScannerVolume != null &&
                            dbh.mName.startsWith(mMediaScannerVolume)) {
                        s.append(" (ongoing)");
                    } else {
                        s.append(" (scanning " + mMediaScannerVolume + ")");
                    }
                }
            }
            if (dumpDbLog) {
                c = db.query("log", new String[] {"time", "message"},
                        null, null, null, null, "rowid");
                try {
                    if (c != null) {
                        while (c.moveToNext()) {
                            String when = c.getString(0);
                            String msg = c.getString(1);
                            s.append("\n" + when + " : " + msg);
                        }
                    }
                } finally {
                    FileUtils.closeQuietly(c);
                }
            } else {
                s.append(": pid=" + android.os.Process.myPid());
                s.append(", fingerprint=" + Build.FINGERPRINT);
            }
        }
        return s.toString();
    }
}<|MERGE_RESOLUTION|>--- conflicted
+++ resolved
@@ -2697,12 +2697,9 @@
         }
         qb.setProjectionAggregationAllowed(true);
         qb.setStrict(true);
-<<<<<<< HEAD
-=======
         // TODO: re-enable as part of fixing b/146518586
         // qb.setStrictColumns(true);
         // qb.setStrictGrammar(true);
->>>>>>> 35e4fb96
 
         final String callingPackage = getCallingPackageOrSelf();
 
@@ -2739,12 +2736,15 @@
                 matchPending = MATCH_INCLUDE;
                 matchTrashed = MATCH_INCLUDE;
                 // fall-through
-            case IMAGES_MEDIA:
+            case IMAGES_MEDIA: {
                 if (type == TYPE_QUERY) {
                     qb.setTables("images");
-                    qb.setProjectionMap(getProjectionMap(Images.Media.class));
+                    qb.setProjectionMap(
+                            getProjectionMap(Images.Media.class));
                 } else {
                     qb.setTables("files");
+                    qb.setProjectionMap(
+                            getProjectionMap(Images.Media.class, Files.FileColumns.class));
                     appendWhereStandalone(qb, FileColumns.MEDIA_TYPE + "=?",
                             FileColumns.MEDIA_TYPE_IMAGE);
                 }
@@ -2764,7 +2764,7 @@
                     appendWhereStandalone(qb, FileColumns.VOLUME_NAME + " IN " + includeVolumes);
                 }
                 break;
-
+            }
             case IMAGES_THUMBNAILS_ID:
                 appendWhereStandalone(qb, "_id=?", uri.getPathSegments().get(3));
                 // fall-through
@@ -2784,18 +2784,20 @@
                 }
                 break;
             }
-
             case AUDIO_MEDIA_ID:
                 appendWhereStandalone(qb, "_id=?", uri.getPathSegments().get(3));
                 matchPending = MATCH_INCLUDE;
                 matchTrashed = MATCH_INCLUDE;
                 // fall-through
-            case AUDIO_MEDIA:
+            case AUDIO_MEDIA: {
                 if (type == TYPE_QUERY) {
                     qb.setTables("audio");
-                    qb.setProjectionMap(getProjectionMap(Audio.Media.class));
+                    qb.setProjectionMap(
+                            getProjectionMap(Audio.Media.class));
                 } else {
                     qb.setTables("files");
+                    qb.setProjectionMap(
+                            getProjectionMap(Audio.Media.class, Files.FileColumns.class));
                     appendWhereStandalone(qb, FileColumns.MEDIA_TYPE + "=?",
                             FileColumns.MEDIA_TYPE_AUDIO);
                 }
@@ -2820,11 +2822,11 @@
                     appendWhereStandalone(qb, FileColumns.VOLUME_NAME + " IN " + includeVolumes);
                 }
                 break;
-
+            }
             case AUDIO_MEDIA_ID_GENRES_ID:
                 appendWhereStandalone(qb, "_id=?", uri.getPathSegments().get(5));
                 // fall-through
-            case AUDIO_MEDIA_ID_GENRES:
+            case AUDIO_MEDIA_ID_GENRES: {
                 if (type == TYPE_QUERY) {
                     qb.setTables("audio_genres");
                     qb.setProjectionMap(getProjectionMap(Audio.Genres.class));
@@ -2839,11 +2841,11 @@
                     appendWhereStandalone(qb, "0");
                 }
                 break;
-
+            }
             case AUDIO_MEDIA_ID_PLAYLISTS_ID:
                 appendWhereStandalone(qb, "_id=?", uri.getPathSegments().get(5));
                 // fall-through
-            case AUDIO_MEDIA_ID_PLAYLISTS:
+            case AUDIO_MEDIA_ID_PLAYLISTS: {
                 qb.setTables("audio_playlists");
                 qb.setProjectionMap(getProjectionMap(Audio.Playlists.class));
                 appendWhereStandalone(qb, "_id IN (SELECT playlist_id FROM " +
@@ -2854,11 +2856,11 @@
                     appendWhereStandalone(qb, "0");
                 }
                 break;
-
+            }
             case AUDIO_GENRES_ID:
                 appendWhereStandalone(qb, "_id=?", uri.getPathSegments().get(3));
                 // fall-through
-            case AUDIO_GENRES:
+            case AUDIO_GENRES: {
                 qb.setTables("audio_genres");
                 qb.setProjectionMap(getProjectionMap(Audio.Genres.class));
                 if (!allowGlobal && !checkCallingPermissionAudio(false, callingPackage)) {
@@ -2867,11 +2869,11 @@
                     appendWhereStandalone(qb, "0");
                 }
                 break;
-
+            }
             case AUDIO_GENRES_ID_MEMBERS:
                 appendWhereStandalone(qb, "genre_id=?", uri.getPathSegments().get(3));
                 // fall-through
-            case AUDIO_GENRES_ALL_MEMBERS:
+            case AUDIO_GENRES_ALL_MEMBERS: {
                 if (type == TYPE_QUERY) {
                     qb.setTables("audio");
 
@@ -2883,24 +2885,28 @@
                 } else {
                     throw new UnsupportedOperationException("Genres cannot be directly modified");
                 }
+
                 if (!allowGlobal && !checkCallingPermissionAudio(false, callingPackage)) {
                     // We don't have a great way to filter parsed metadata by
                     // owner, so callers need to hold READ_MEDIA_AUDIO
                     appendWhereStandalone(qb, "0");
                 }
                 break;
-
+            }
             case AUDIO_PLAYLISTS_ID:
                 appendWhereStandalone(qb, "_id=?", uri.getPathSegments().get(3));
                 matchPending = MATCH_INCLUDE;
                 matchTrashed = MATCH_INCLUDE;
                 // fall-through
-            case AUDIO_PLAYLISTS:
+            case AUDIO_PLAYLISTS: {
                 if (type == TYPE_QUERY) {
                     qb.setTables("audio_playlists");
-                    qb.setProjectionMap(getProjectionMap(Audio.Playlists.class));
+                    qb.setProjectionMap(
+                            getProjectionMap(Audio.Playlists.class));
                 } else {
                     qb.setTables("files");
+                    qb.setProjectionMap(
+                            getProjectionMap(Audio.Playlists.class, Files.FileColumns.class));
                     appendWhereStandalone(qb, FileColumns.MEDIA_TYPE + "=?",
                             FileColumns.MEDIA_TYPE_PLAYLIST);
                 }
@@ -2920,7 +2926,7 @@
                     appendWhereStandalone(qb, FileColumns.VOLUME_NAME + " IN " + includeVolumes);
                 }
                 break;
-
+            }
             case AUDIO_PLAYLISTS_ID_MEMBERS_ID:
                 appendWhereStandalone(qb, "audio_playlists_map._id=?",
                         uri.getPathSegments().get(5));
@@ -2939,6 +2945,7 @@
                     appendWhereStandalone(qb, "audio._id = audio_id");
                 } else {
                     qb.setTables("audio_playlists_map");
+                    qb.setProjectionMap(getProjectionMap(Audio.Playlists.Members.class));
                 }
                 if (!allowGlobal && !checkCallingPermissionAudio(false, callingPackage)) {
                     // We don't have a great way to filter parsed metadata by
@@ -2947,7 +2954,6 @@
                 }
                 break;
             }
-
             case AUDIO_ALBUMART_ID:
                 appendWhereStandalone(qb, "album_id=?", uri.getPathSegments().get(3));
                 // fall-through
@@ -2984,11 +2990,10 @@
                 }
                 break;
             }
-
             case AUDIO_ARTISTS_ID:
                 appendWhereStandalone(qb, "_id=?", uri.getPathSegments().get(3));
                 // fall-through
-            case AUDIO_ARTISTS:
+            case AUDIO_ARTISTS: {
                 if (type == TYPE_QUERY) {
                     qb.setTables("audio_artists");
                     qb.setProjectionMap(getProjectionMap(Audio.Artists.class));
@@ -3001,7 +3006,7 @@
                     appendWhereStandalone(qb, "0");
                 }
                 break;
-
+            }
             case AUDIO_ALBUMS_ID:
                 appendWhereStandalone(qb, "_id=?", uri.getPathSegments().get(3));
                 // fall-through
@@ -3019,18 +3024,20 @@
                 }
                 break;
             }
-
             case VIDEO_MEDIA_ID:
                 appendWhereStandalone(qb, "_id=?", uri.getPathSegments().get(3));
                 matchPending = MATCH_INCLUDE;
                 matchTrashed = MATCH_INCLUDE;
                 // fall-through
-            case VIDEO_MEDIA:
+            case VIDEO_MEDIA: {
                 if (type == TYPE_QUERY) {
                     qb.setTables("video");
-                    qb.setProjectionMap(getProjectionMap(Video.Media.class));
+                    qb.setProjectionMap(
+                            getProjectionMap(Video.Media.class));
                 } else {
                     qb.setTables("files");
+                    qb.setProjectionMap(
+                            getProjectionMap(Video.Media.class, Files.FileColumns.class));
                     appendWhereStandalone(qb, FileColumns.MEDIA_TYPE + "=?",
                             FileColumns.MEDIA_TYPE_VIDEO);
                 }
@@ -3050,11 +3057,11 @@
                     appendWhereStandalone(qb, FileColumns.VOLUME_NAME + " IN " + includeVolumes);
                 }
                 break;
-
+            }
             case VIDEO_THUMBNAILS_ID:
                 appendWhereStandalone(qb, "_id=?", uri.getPathSegments().get(3));
                 // fall-through
-            case VIDEO_THUMBNAILS:
+            case VIDEO_THUMBNAILS: {
                 qb.setTables("videothumbnails");
                 qb.setProjectionMap(getProjectionMap(Video.Thumbnails.class));
                 if (!allowGlobal && !checkCallingPermissionVideo(forWrite, callingPackage)) {
@@ -3063,7 +3070,7 @@
                                     + sharedPackages + ")");
                 }
                 break;
-
+            }
             case FILES_ID:
                 appendWhereStandalone(qb, "_id=?", uri.getPathSegments().get(2));
                 matchPending = MATCH_INCLUDE;
@@ -3128,9 +3135,12 @@
             case DOWNLOADS: {
                 if (type == TYPE_QUERY) {
                     qb.setTables("downloads");
-                    qb.setProjectionMap(getProjectionMap(Downloads.class));
+                    qb.setProjectionMap(
+                            getProjectionMap(Downloads.class));
                 } else {
                     qb.setTables("files");
+                    qb.setProjectionMap(
+                            getProjectionMap(Downloads.class, Files.FileColumns.class));
                     appendWhereStandalone(qb, FileColumns.IS_DOWNLOAD + "=1");
                 }
 
@@ -3165,24 +3175,22 @@
                         "Unknown or unsupported URL: " + uri.toString());
         }
 
-        if (type == TYPE_QUERY) {
-            // To ensure we're enforcing our security model, all queries must
-            // have a projection map configured
-            if (qb.getProjectionMap() == null) {
-                throw new IllegalStateException("All queries must have a projection map");
-            }
-
-            // If caller is an older app, we're willing to let through a
-            // greylist of technically invalid columns
-            if (getCallingPackageTargetSdkVersion() < Build.VERSION_CODES.Q) {
-                qb.setProjectionGreylist(sGreylist);
-            }
-
-            // If we're the legacy provider, and the caller is the system, then
-            // we're willing to let them access any columns they want
-            if (mLegacyProvider && isCallingPackageSystem()) {
-                qb.setProjectionGreylist(sGreylist);
-            }
+        // To ensure we're enforcing our security model, all operations must
+        // have a projection map configured
+        if (qb.getProjectionMap() == null) {
+            throw new IllegalStateException("All queries must have a projection map");
+        }
+
+        // If caller is an older app, we're willing to let through a
+        // greylist of technically invalid columns
+        if (getCallingPackageTargetSdkVersion() < Build.VERSION_CODES.Q) {
+            qb.setProjectionGreylist(sGreylist);
+        }
+
+        // If we're the legacy provider, and the caller is the system, then
+        // we're willing to let them access any columns they want
+        if (mLegacyProvider && isCallingPackageSystem()) {
+            qb.setProjectionGreylist(sGreylist);
         }
 
         return qb;
@@ -5980,7 +5988,7 @@
     }
 
     @GuardedBy("sProjectionMapCache")
-    private static final ArrayMap<Class<?>, ArrayMap<String, String>>
+    private static final ArrayMap<Class<?>[], ArrayMap<String, String>>
             sProjectionMapCache = new ArrayMap<>();
 
     /**
@@ -5989,19 +5997,13 @@
      * using the {@link Column} annotation, and is designed to ensure that we
      * always support public API commitments.
      */
-    public static ArrayMap<String, String> getProjectionMap(Class<?> clazz) {
+    public static ArrayMap<String, String> getProjectionMap(Class<?>... clazzes) {
         synchronized (sProjectionMapCache) {
-            ArrayMap<String, String> map = sProjectionMapCache.get(clazz);
+            ArrayMap<String, String> map = sProjectionMapCache.get(clazzes);
             if (map == null) {
                 map = new ArrayMap<>();
-                sProjectionMapCache.put(clazz, map);
+                sProjectionMapCache.put(clazzes, map);
                 try {
-<<<<<<< HEAD
-                    for (Field field : clazz.getFields()) {
-                        if (field.isAnnotationPresent(Column.class)) {
-                            final String column = (String) field.get(null);
-                            map.put(column, column);
-=======
                     for (Class<?> clazz : clazzes) {
                         for (Field field : clazz.getFields()) {
                             if (Objects.equals(field.getName(), "_ID")
@@ -6009,7 +6011,6 @@
                                 final String column = (String) field.get(null);
                                 map.put(column, column);
                             }
->>>>>>> 35e4fb96
                         }
                     }
                 } catch (ReflectiveOperationException e) {
